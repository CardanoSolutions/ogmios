<<<<<<< HEAD
server/ogmios.wsp.json
=======
{ "type": "object"
, "title": "ogmios"
, "$id": "ogmios.wsp.json"
, "$schema": "https://json-schema.org/draft-07/schema"
, "required":
  [ "RequestNext", "RequestNextResponse"
  , "FindIntersect", "FindIntersectResponse"
  , "SubmitTx", "SubmitTxResponse"
  , "EvaluateTx", "EvaluateTxResponse"
  , "Acquire", "AcquireResponse"
  , "Release","ReleaseResponse"
  , "AwaitAcquire", "AwaitAcquireResponse"
  , "NextTx", "NextTxResponse"
  , "HasTx", "HasTxResponse"
  , "SizeAndCapacity", "SizeAndCapacityResponse"
  , "Query"
  , "QueryResponse[blockHeight]"
  , "QueryResponse[chainTip]"
  , "QueryResponse[currentEpoch]"
  , "QueryResponse[currentProtocolParameters]"
  , "QueryResponse[delegationsAndRewards]"
  , "QueryResponse[eraStart]"
  , "QueryResponse[eraSummaries]"
  , "QueryResponse[genesisConfig]"
  , "QueryResponse[ledgerTip]"
  , "QueryResponse[nonMyopicMemberRewards]"
  , "QueryResponse[poolIds]"
  , "QueryResponse[poolParameters]"
  , "QueryResponse[poolsRanking]"
  , "QueryResponse[proposedProtocolParameters]"
  , "QueryResponse[rewardsProvenance]"
  , "QueryResponse[rewardsProvenance']"
  , "QueryResponse[stakeDistribution]"
  , "QueryResponse[systemStart]"
  , "QueryResponse[utxo]"
  , "Fault"
  ]
, "properties":

  { "RequestNext":
    { "type": "object"
    , "description": "Request next block from the current cardano-node's cursor."
    , "required": [ "type", "version", "servicename", "methodname" ]
    , "additionalProperties": false
    , "properties":
      { "type":
        { "type": "string"
        , "enum": [ "jsonwsp/request" ]
        }
      , "version":
        { "type": "string"
        , "enum": [ "1.0" ]
        }
      , "servicename":
        { "type": "string"
        , "enum": [ "ogmios" ]
        }
      , "methodname":
        { "type": "string"
        , "enum": [ "RequestNext" ]
        }
      , "args":
        { "type": "object"
        , "additionalProperties": false
        }
      , "mirror":
        { "description": "An arbitrary JSON value that will be mirrored back in the response."
        }
      }
    }

  , "RequestNextResponse":
    { "type": "object"
    , "description": "Request next block from the current cardano-node's cursor."
    , "required": [ "type", "version", "servicename", "methodname", "result" ]
    , "additionalProperties": false
    , "properties":
      { "type":
        { "type": "string"
        , "enum": [ "jsonwsp/response" ]
        }
      , "version":
        { "type": "string"
        , "enum": [ "1.0" ]
        }
      , "servicename":
        { "type": "string"
        , "enum": [ "ogmios" ]
        }
      , "methodname":
        { "type": "string"
        , "enum": [ "RequestNext" ]
        }
      , "result":
        { "type": "object"
        , "oneOf":
          [ { "required": ["RollForward"]
            , "title": "RollForward"
            , "additionalProperties": false
            , "properties":
              { "RollForward":
                { "type": "object"
                , "additionalProperties": false
                , "required": [ "tip", "block" ]
                , "properties":
                  { "block": { "$ref": "ogmios.wsp.json#/definitions/Block" }
                  , "tip": { "$ref": "ogmios.wsp.json#/definitions/TipOrOrigin" }
                  }
                }
              }
            }
          , { "required": ["RollBackward"]
            , "title": "RollBackward"
            , "additionalProperties": false
            , "properties":
              { "RollBackward":
                { "type": "object"
                , "additionalProperties": false
                , "required": [ "tip", "point" ]
                , "properties":
                  { "point": { "$ref": "ogmios.wsp.json#/definitions/PointOrOrigin" }
                  , "tip": { "$ref": "ogmios.wsp.json#/definitions/TipOrOrigin" }
                  }
                }
              }
            }
          ]
        }
      , "reflection":
        { "description": "Any value that was set by a client request in the 'mirror' field."
        }
      }
    }

  , "FindIntersect":
    { "type": "object"
    , "description": "Ask cardano-node to find an intersection between its local chain and the given points."
    , "required": [ "type", "version", "servicename", "methodname" ]
    , "additionalProperties": false
    , "properties":
      { "type":
        { "type": "string"
        , "enum": [ "jsonwsp/request" ]
        }
      , "version":
        { "type": "string"
        , "enum": [ "1.0" ]
        }
      , "servicename":
        { "type": "string"
        , "enum": [ "ogmios" ]
        }
      , "methodname":
        { "type": "string"
        , "enum": [ "FindIntersect" ]
        }
      , "args":
        { "type": "object"
        , "additionalProperties": false
        , "properties":
          { "points":
            { "type": "array"
            , "items": { "$ref": "ogmios.wsp.json#/definitions/PointOrOrigin" }
            }
          }
        }
      , "mirror":
        { "description": "An arbitrary JSON value that will be mirrored back in the response."
        }
      }
    }

  , "FindIntersectResponse":
    { "type": "object"
    , "required": [ "type", "version", "servicename", "methodname", "result" ]
    , "additionalProperties": false
    , "properties":
      { "type":
        { "type": "string"
        , "enum": [ "jsonwsp/response" ]
        }
      , "version":
        { "type": "string"
        , "enum": [ "1.0" ]
        }
      , "servicename":
        { "type": "string"
        , "enum": [ "ogmios" ]
        }
      , "methodname":
        { "type": "string"
        , "enum": [ "FindIntersect" ]
        }
      , "result":
        { "description": "Intersection found if any, alongside the cardano-node's current tip."
        , "oneOf":
          [ { "type": "object"
            , "title": "IntersectionFound"
            , "additionalProperties": false
            , "required": ["IntersectionFound"]
            , "properties":
              { "IntersectionFound":
                { "type": "object"
                , "additionalProperties": false
                , "required": [ "point", "tip" ]
                , "properties":
                  { "point": { "$ref": "ogmios.wsp.json#/definitions/PointOrOrigin" }
                  , "tip": { "$ref": "ogmios.wsp.json#/definitions/TipOrOrigin" }
                  }
                }
              }
            }
          , { "type": "object"
            , "title": "IntersectionNotFound"
            , "additionalProperties": false
            , "required": ["IntersectionNotFound"]
            , "properties":
              { "IntersectionNotFound":
                { "type": "object"
                , "additionalProperties": false
                , "required": [ "tip" ]
                , "properties":
                  { "tip": { "$ref": "ogmios.wsp.json#/definitions/TipOrOrigin" }
                  }
                }
              }
            }
          ]
        }
      , "reflection":
        { "description": "Any value that was set by a client request in the 'mirror' field."
        }
      }
    }

  , "SubmitTx":
    { "type": "object"
    , "description": "Submit a signed and serialized transaction to the network."
    , "required": [ "type", "version", "servicename", "methodname" ]
    , "additionalProperties": false
    , "properties":
      { "type":
        { "type": "string"
        , "enum": [ "jsonwsp/request" ]
        }
      , "version":
        { "type": "string"
        , "enum": [ "1.0" ]
        }
      , "servicename":
        { "type": "string"
        , "enum": [ "ogmios" ]
        }
      , "methodname":
        { "type": "string"
        , "enum": [ "SubmitTx" ]
        }
      , "args":
        { "type": "object"
        , "additionalProperties": false
        , "required": ["submit"]
        , "properties":
          { "submit":
            { "anyOf":
              [ { "type": "string"
                , "description": "CBOR-serialized signed transaction (base64)"
                , "contentEncoding": "base64"
                , "pattern": "^[A-Za-z0-9]+=?=?$"
                }
              , { "type": "string"
                , "description": "CBOR-serialized signed transaction (base16)"
                , "contentEncoding": "base16"
                , "pattern": "^[0-9a-f]+$"
                }
              ]
            }
          }
        }
      , "mirror":
        { "description": "An arbitrary JSON value that will be mirrored back in the response."
        }
      }
    }

  , "SubmitTxResponse":
    { "type": "object"
    , "required": [ "type", "version", "servicename", "methodname", "result" ]
    , "additionalProperties": false
    , "properties":
      { "type":
        { "type": "string"
        , "enum": [ "jsonwsp/response" ]
        }
      , "version":
        { "type": "string"
        , "enum": [ "1.0" ]
        }
      , "servicename":
        { "type": "string"
        , "enum": [ "ogmios" ]
        }
      , "methodname":
        { "type": "string"
        , "enum": [ "SubmitTx" ]
        }
      , "result":
        { "oneOf":
          [ { "type": "object"
            , "title": "SubmitSuccess"
            , "additionalProperties": false
            , "required": ["SubmitSuccess"]
            , "properties":
              { "SubmitSuccess":
                { "type": "object"
                , "additionalProperties": false
                , "required": [ "txId" ]
                , "properties":
                  { "txId": { "$ref": "ogmios.wsp.json#/definitions/TxId" }
                  }
                }
              }
            }
          , { "type": "object"
            , "title": "SubmitFail"
            , "additionalProperties": false
            , "required": ["SubmitFail"]
            , "properties":
              { "SubmitFail": { "$ref": "ogmios.wsp.json#/definitions/SubmitTxError" }
              }
            }
          ]
        }
      , "reflection":
        { "description": "Any value that was set by a client request in the 'mirror' field."
        }
      }
    }

  , "EvaluateTx":
    { "type": "object"
    , "description": "Evaluate execution units for which redeemers's budget hasn't yet been set."
    , "required": [ "type", "version", "servicename", "methodname" ]
    , "additionalProperties": false
    , "properties":
      { "type":
        { "type": "string"
        , "enum": [ "jsonwsp/request" ]
        }
      , "version":
        { "type": "string"
        , "enum": [ "1.0" ]
        }
      , "servicename":
        { "type": "string"
        , "enum": [ "ogmios" ]
        }
      , "methodname":
        { "type": "string"
        , "enum": [ "EvaluateTx" ]
        }
      , "args":
        { "type": "object"
        , "additionalProperties": false
        , "required": ["evaluate"]
        , "properties":
          { "evaluate":
            { "anyOf":
              [ { "type": "string"
                , "description": "CBOR-serialized signed transaction (base64)"
                , "contentEncoding": "base64"
                , "pattern": "^[A-Za-z0-9]+=?=?$"
                }
              , { "type": "string"
                , "description": "CBOR-serialized signed transaction (base16)"
                , "contentEncoding": "base16"
                , "pattern": "^[0-9a-f]+$"
                }
              ]
            }
          , "additionalUtxoSet":
            { "$ref": "ogmios.wsp.json#/definitions/Utxo"
            }
          }
        }
      , "mirror":
        { "description": "An arbitrary JSON value that will be mirrored back in the response."
        }
      }
    }

  , "EvaluateTxResponse":
    { "type": "object"
    , "required": [ "type", "version", "servicename", "methodname", "result" ]
    , "additionalProperties": false
    , "properties":
      { "type":
        { "type": "string"
        , "enum": [ "jsonwsp/response" ]
        }
      , "version":
        { "type": "string"
        , "enum": [ "1.0" ]
        }
      , "servicename":
        { "type": "string"
        , "enum": [ "ogmios" ]
        }
      , "methodname":
        { "type": "string"
        , "enum": [ "EvaluateTx" ]
        }
      , "result":
        { "oneOf":
          [ { "$ref": "ogmios.wsp.json#/definitions/EvaluationResult" }
          , { "$ref": "ogmios.wsp.json#/definitions/EvaluationFailure" }
          ]
        }
      , "reflection":
        { "description": "Any value that was set by a client request in the 'mirror' field."
        }
      }
    }

  , "Acquire":
    { "type": "object"
    , "description": "Acquire a point on chain from which run queries."
    , "required": [ "type", "version", "servicename", "methodname" ]
    , "additionalProperties": false
    , "properties":
      { "type":
        { "type": "string"
        , "enum": [ "jsonwsp/request" ]
        }
      , "version":
        { "type": "string"
        , "enum": [ "1.0" ]
        }
      , "servicename":
        { "type": "string"
        , "enum": [ "ogmios" ]
        }
      , "methodname":
        { "type": "string"
        , "enum": [ "Acquire" ]
        }
      , "args":
        { "type": "object"
        , "additionalProperties": false
        , "required": ["point"]
        , "properties":
          { "point": { "$ref": "ogmios.wsp.json#/definitions/PointOrOrigin" }
          }
        }
      , "mirror":
        { "description": "An arbitrary JSON value that will be mirrored back in the response."
        }
      }
    }

  , "AcquireResponse":
    { "type": "object"
    , "description": "Response to an 'Acquire' request."
    , "required": [ "type", "version", "servicename", "methodname", "result" ]
    , "additionalProperties": false
    , "properties":
      { "type":
        { "type": "string"
        , "enum": [ "jsonwsp/response" ]
        }
      , "version":
        { "type": "string"
        , "enum": [ "1.0" ]
        }
      , "servicename":
        { "type": "string"
        , "enum": [ "ogmios" ]
        }
      , "methodname":
        { "type": "string"
        , "enum": [ "Acquire" ]
        }
      , "result":
        { "oneOf":
          [ { "type": "object"
            , "title": "AcquireSuccess"
            , "additionalProperties": false
            , "required": [ "AcquireSuccess" ]
            , "properties":
              { "AcquireSuccess":
                { "type": "object"
                , "additionalProperties": false
                , "required": ["point"]
                , "properties":
                  { "point": { "$ref": "ogmios.wsp.json#/definitions/PointOrOrigin" }
                  }
                }
              }
            }
          , { "type": "object"
            , "title": "AcquireFailure"
            , "additionalProperties": false
            , "required": [ "AcquireFailure" ]
            , "properties":
              { "AcquireFailure":
                { "type": "object"
                , "additionalProperties": false
                , "required": ["failure"]
                , "properties":
                  { "failure": { "$ref": "ogmios.wsp.json#/definitions/AcquireFailureDetails" }
                  }
                }
              }
            }
          ]
        }
      , "reflection":
        { "description": "Any value that was set by a client request in the 'mirror' field."
        }
      }
    }

  , "Release":
    { "type": "object"
    , "description": "Release a point on chain previously acquired."
    , "required": [ "type", "version", "servicename", "methodname" ]
    , "additionalProperties": false
    , "properties":
      { "type":
        { "type": "string"
        , "enum": [ "jsonwsp/request" ]
        }
      , "version":
        { "type": "string"
        , "enum": [ "1.0" ]
        }
      , "servicename":
        { "type": "string"
        , "enum": [ "ogmios" ]
        }
      , "methodname":
        { "type": "string"
        , "enum": [ "Release" ]
        }
      , "args":
        { "type": "object"
        , "additionalProperties": false
        }
      , "mirror":
        { "description": "An arbitrary JSON value that will be mirrored back in the response."
        }
      }
    }

  , "ReleaseResponse":
    { "type": "object"
    , "description": "Response to a 'Release' request."
    , "required": [ "type", "version", "servicename", "methodname", "result" ]
    , "additionalProperties": false
    , "properties":
      { "type":
        { "type": "string"
        , "enum": [ "jsonwsp/response" ]
        }
      , "version":
        { "type": "string"
        , "enum": [ "1.0" ]
        }
      , "servicename":
        { "type": "string"
        , "enum": [ "ogmios" ]
        }
      , "methodname":
        { "type": "string"
        , "enum": [ "Release" ]
        }
      , "result":
        { "type": "string"
        , "enum": ["Released"]
        }
      , "reflection":
        { "description": "Any value that was set by a client request in the 'mirror' field."
        }
      }
    }

  , "AwaitAcquire":
    { "type": "object"
    , "description": "Acquire a mempool snapshot. This is blocking until a new (i.e different) snapshot is available."
    , "required": [ "type", "version", "servicename", "methodname" ]
    , "additionalProperties": false
    , "properties":
      { "type":
        { "type": "string"
        , "enum": [ "jsonwsp/request" ]
        }
      , "version":
        { "type": "string"
        , "enum": [ "1.0" ]
        }
      , "servicename":
        { "type": "string"
        , "enum": [ "ogmios" ]
        }
      , "methodname":
        { "type": "string"
        , "enum": [ "AwaitAcquire" ]
        }
      , "args":
        { "type": "object"
        , "additionalProperties": false
        }
      , "mirror":
        { "description": "An arbitrary JSON value that will be mirrored back in the response."
        }
      }
    }

  , "AwaitAcquireResponse":
    { "type": "object"
    , "description": "Response to a 'AwaitAcquire' request."
    , "required": [ "type", "version", "servicename", "methodname", "result" ]
    , "additionalProperties": false
    , "properties":
      { "type":
        { "type": "string"
        , "enum": [ "jsonwsp/response" ]
        }
      , "version":
        { "type": "string"
        , "enum": [ "1.0" ]
        }
      , "servicename":
        { "type": "string"
        , "enum": [ "ogmios" ]
        }
      , "methodname":
        { "type": "string"
        , "enum": [ "AwaitAcquire" ]
        }
      , "result":
        { "type": "object"
        , "title": "AwaitAcquired"
        , "additionalProperties": false
        , "required": [ "AwaitAcquired" ]
        , "properties":
          { "AwaitAcquired":
            { "type": "object"
            , "additionalProperties": false
            , "required": [ "slot" ]
            , "properties":
              { "slot": { "$ref": "ogmios.wsp.json#/definitions/Slot" }
              }
            }
          }
        }
      , "reflection":
        { "description": "Any value that was set by a client request in the 'mirror' field."
        }
      }
    }

  , "NextTx":
    { "type": "object"
    , "description": "Request the next transaction from an acquired snapshot."
    , "required": [ "type", "version", "servicename", "methodname" ]
    , "additionalProperties": false
    , "properties":
      { "type":
        { "type": "string"
        , "enum": [ "jsonwsp/request" ]
        }
      , "version":
        { "type": "string"
        , "enum": [ "1.0" ]
        }
      , "servicename":
        { "type": "string"
        , "enum": [ "ogmios" ]
        }
      , "methodname":
        { "type": "string"
        , "enum": [ "NextTx" ]
        }
      , "args":
        { "type": "object"
        , "additionalProperties": false
        , "properties":
          { "fields":
            { "type": "string"
            , "enum": [ "all" ]
            }
          }
        }
      , "mirror":
        { "description": "An arbitrary JSON value that will be mirrored back in the response."
        }
      }
    }

  , "NextTxResponse":
    { "type": "object"
    , "description": "Response to a 'NextTx' request."
    , "required": [ "type", "version", "servicename", "methodname", "result" ]
    , "additionalProperties": false
    , "properties":
      { "type":
        { "type": "string"
        , "enum": [ "jsonwsp/response" ]
        }
      , "version":
        { "type": "string"
        , "enum": [ "1.0" ]
        }
      , "servicename":
        { "type": "string"
        , "enum": [ "ogmios" ]
        }
      , "methodname":
        { "type": "string"
        , "enum": [ "NextTx" ]
        }
      , "result":
        { "oneOf":
          [ { "$ref": "ogmios.wsp.json#/definitions/TxId" }
          , { "$ref": "ogmios.wsp.json#/definitions/Tx[Alonzo]" }
          , { "$ref": "ogmios.wsp.json#/definitions/Tx[Babbage]" }
          , { "$ref": "ogmios.wsp.json#/definitions/Null" }
          ]
        }
      , "reflection":
        { "description": "Any value that was set by a client request in the 'mirror' field."
        }
      }
    }

  , "HasTx":
    { "type": "object"
    , "description": "Ask whether a given transaction is present in the acquired mempool snapshot."
    , "required": [ "type", "version", "servicename", "methodname" ]
    , "additionalProperties": false
    , "properties":
      { "type":
        { "type": "string"
        , "enum": [ "jsonwsp/request" ]
        }
      , "version":
        { "type": "string"
        , "enum": [ "1.0" ]
        }
      , "servicename":
        { "type": "string"
        , "enum": [ "ogmios" ]
        }
      , "methodname":
        { "type": "string"
        , "enum": [ "HasTx" ]
        }
      , "args":
        { "type": "object"
        , "additionalProperties": false
        , "required": [ "id" ]
        , "properties":
          { "id": { "$ref": "ogmios.wsp.json#/definitions/TxId" }
          }
        }
      , "mirror":
        { "description": "An arbitrary JSON value that will be mirrored back in the response."
        }
      }
    }

  , "HasTxResponse":
    { "type": "object"
    , "description": "Response to a 'HasTx' request."
    , "required": [ "type", "version", "servicename", "methodname", "result" ]
    , "additionalProperties": false
    , "properties":
      { "type":
        { "type": "string"
        , "enum": [ "jsonwsp/response" ]
        }
      , "version":
        { "type": "string"
        , "enum": [ "1.0" ]
        }
      , "servicename":
        { "type": "string"
        , "enum": [ "ogmios" ]
        }
      , "methodname":
        { "type": "string"
        , "enum": [ "HasTx" ]
        }
      , "result":
        { "type": "boolean"
        }
      , "reflection":
        { "description": "Any value that was set by a client request in the 'mirror' field."
        }
      }
    }

  , "SizeAndCapacity":
    { "type": "object"
    , "description": "Get size and capacities of the mempool (acquired snapshot)."
    , "required": [ "type", "version", "servicename", "methodname" ]
    , "additionalProperties": false
    , "properties":
      { "type":
        { "type": "string"
        , "enum": [ "jsonwsp/request" ]
        }
      , "version":
        { "type": "string"
        , "enum": [ "1.0" ]
        }
      , "servicename":
        { "type": "string"
        , "enum": [ "ogmios" ]
        }
      , "methodname":
        { "type": "string"
        , "enum": [ "SizeAndCapacity" ]
        }
      , "args":
        { "type": "object"
        , "additionalProperties": false
        }
      , "mirror":
        { "description": "An arbitrary JSON value that will be mirrored back in the response."
        }
      }
    }

  , "SizeAndCapacityResponse":
    { "type": "object"
    , "description": "Response to a 'SizeAndCapacity' request."
    , "required": [ "type", "version", "servicename", "methodname", "result" ]
    , "additionalProperties": false
    , "properties":
      { "type":
        { "type": "string"
        , "enum": [ "jsonwsp/response" ]
        }
      , "version":
        { "type": "string"
        , "enum": [ "1.0" ]
        }
      , "servicename":
        { "type": "string"
        , "enum": [ "ogmios" ]
        }
      , "methodname":
        { "type": "string"
        , "enum": [ "SizeAndCapacity" ]
        }
      , "result":
        { "$ref": "ogmios.wsp.json#/definitions/MempoolSizeAndCapacity"
        }
      , "reflection":
        { "description": "Any value that was set by a client request in the 'mirror' field."
        }
      }
    }

  , "ReleaseMempool":
    { "type": "object"
    , "description": "Release a previously acquired mempool snapshot."
    , "required": [ "type", "version", "servicename", "methodname" ]
    , "additionalProperties": false
    , "properties":
      { "type":
        { "type": "string"
        , "enum": [ "jsonwsp/request" ]
        }
      , "version":
        { "type": "string"
        , "enum": [ "1.0" ]
        }
      , "servicename":
        { "type": "string"
        , "enum": [ "ogmios" ]
        }
      , "methodname":
        { "type": "string"
        , "enum": [ "ReleaseMempool" ]
        }
      , "args":
        { "type": "object"
        , "additionalProperties": false
        }
      , "mirror":
        { "description": "An arbitrary JSON value that will be mirrored back in the response."
        }
      }
    }

  , "ReleaseMempoolResponse":
    { "type": "object"
    , "description": "Response to a 'ReleaseMempool' request."
    , "required": [ "type", "version", "servicename", "methodname", "result" ]
    , "additionalProperties": false
    , "properties":
      { "type":
        { "type": "string"
        , "enum": [ "jsonwsp/response" ]
        }
      , "version":
        { "type": "string"
        , "enum": [ "1.0" ]
        }
      , "servicename":
        { "type": "string"
        , "enum": [ "ogmios" ]
        }
      , "methodname":
        { "type": "string"
        , "enum": [ "ReleaseMempool" ]
        }
      , "result":
        { "type": "string"
        , "enum": ["Released"]
        }
      , "reflection":
        { "description": "Any value that was set by a client request in the 'mirror' field."
        }
      }
    }

  , "Query":
    { "type": "object"
    , "description": "Query the ledger / node."
    , "required": [ "type", "version", "servicename", "methodname" ]
    , "additionalProperties": false
    , "properties":
      { "type":
        { "type": "string"
        , "enum": [ "jsonwsp/request" ]
        }
      , "version":
        { "type": "string"
        , "enum": [ "1.0" ]
        }
      , "servicename":
        { "type": "string"
        , "enum": [ "ogmios" ]
        }
      , "methodname":
        { "type": "string"
        , "enum": [ "Query" ]
        }
      , "args":
        { "type": "object"
        , "additionalProperties": false
        , "required": ["query"]
        , "properties":
          { "query":
            { "anyOf":
              [ { "type": "string"
                , "title": "GetEraStart"
                , "enum": ["eraStart"]
                }
              , { "type": "string"
                , "title": "GetEraSummaries"
                , "enum": ["eraSummaries"]
                }
              , { "type": "string"
                , "title": "GetLedgerTip"
                , "enum": ["ledgerTip"]
                }
              , { "type": "string"
                , "title": "GetCurrentEpoch"
                , "enum": ["currentEpoch"]
                }
              , { "type": "object"
                , "title": "GetNonMyopicMemberRewards"
                , "additionalProperties": false
                , "required": ["nonMyopicMemberRewards"]
                , "properties":
                  { "nonMyopicMemberRewards":
                    { "oneOf":
                      [ { "type": "array"
                        , "items": { "$ref": "ogmios.wsp.json#/definitions/Lovelace" }
                        }
                      , { "type": "array"
                        , "items": { "$ref": "ogmios.wsp.json#/definitions/StakeCredential" }
                        }
                      ]
                    }
                  }
                }
              , { "type": "object"
                , "title": "GetDelegationsAndRewards"
                , "additionalProperties": false
                , "required": ["delegationsAndRewards"]
                , "properties":
                  { "delegationsAndRewards":
                    { "type": "array"
                    , "items": { "$ref": "ogmios.wsp.json#/definitions/StakeCredential" }
                    }
                  }
                }
              , { "type": "string"
                , "title": "GetCurrentProtocolParameters"
                , "enum": ["currentProtocolParameters"]
                }
              , { "type": "string"
                , "title": "GetProposedProtocolParameters"
                , "enum": ["proposedProtocolParameters"]
                }
              , { "type": "string"
                , "title": "GetStakeDistribution"
                , "enum": ["stakeDistribution"]
                }
              , { "type": "string"
                , "title": "GetUtxo"
                , "enum": ["utxo"]
                }
              , { "type": "object"
                , "title": "GetUtxo[byAddress]"
                , "additionalProperties": false
                , "required": ["utxo"]
                , "properties":
                  { "utxo":
                    { "type": "array"
                    , "items": { "$ref": "ogmios.wsp.json#/definitions/Address" }
                    }
                  }
                }
              , { "type": "object"
                , "title": "GetUtxo[byTxIn]"
                , "additionalProperties": false
                , "required": ["utxo"]
                , "properties":
                  { "utxo":
                    { "type": "array"
                    , "items": { "$ref": "ogmios.wsp.json#/definitions/TxIn" }
                    }
                  }
                }
              , { "type": "string"
                , "title": "GetGenesisConfig"
                , "enum": ["genesisConfig"]
                }
              , { "type": "string"
                , "title": "GetRewardsProvenance (deprecated)"
                , "enum": ["rewardsProvenance"]
                }
              , { "type": "string"
                , "title": "GetRewardsProvenance'"
                , "enum": ["rewardsProvenance'"]
                }
              , { "type": "string"
                , "title": "GetPoolsRanking"
                , "enum": ["poolsRanking"]
                }
              , { "type": "string"
                , "title": "GetPoolIds"
                , "enum": ["poolIds"]
                }
              , { "type": "object"
                , "title": "GetPoolParameters"
                , "additionalProperties": false
                , "required": ["poolParameters"]
                , "properties":
                  { "poolParameters":
                    { "type": "array"
                    , "items":
                      { "oneOf":
                        [ { "$ref": "ogmios.wsp.json#/definitions/PoolId" }
                        , { "type": "string", "contentEncoding": "base16", "pattern": "^[0-9a-f]+$" }
                        ]
                      }
                    }
                  }
                }
              , { "type": "string"
                , "title": "GetChainTip"
                , "enum": ["chainTip"]
                }
              , { "type": "string"
                , "title": "GetBlockHeight"
                , "enum": ["blockHeight"]
                }
              , { "type": "string"
                , "title": "GetSystemStart"
                , "enum": ["systemStart"]
                }
              ]
            }
          }
        }
      , "mirror":
        { "description": "An arbitrary JSON value that will be mirrored back in the response."
        }
      }
    }

  , "QueryResponse[eraStart]":
    { "type": "object"
    , "required": [ "type", "version", "servicename", "methodname", "result" ]
    , "additionalProperties": false
    , "properties":
      { "type":
        { "type": "string"
        , "enum": [ "jsonwsp/response" ]
        }
      , "version":
        { "type": "string"
        , "enum": [ "1.0" ]
        }
      , "servicename":
        { "type": "string"
        , "enum": [ "ogmios" ]
        }
      , "methodname":
        { "type": "string"
        , "enum": [ "Query" ]
        }
      , "result":
        { "oneOf":
          [ { "$ref": "ogmios.wsp.json#/definitions/Bound" }
          , { "$ref": "ogmios.wsp.json#/definitions/QueryUnavailableInCurrentEra" }
          ]
        }
      , "reflection":
        { "description": "Any value that was set by a client request in the 'mirror' field."
        }
      }
    }

  , "QueryResponse[eraSummaries]":
    { "type": "object"
    , "required": [ "type", "version", "servicename", "methodname", "result" ]
    , "additionalProperties": false
    , "properties":
      { "type":
        { "type": "string"
        , "enum": [ "jsonwsp/response" ]
        }
      , "version":
        { "type": "string"
        , "enum": [ "1.0" ]
        }
      , "servicename":
        { "type": "string"
        , "enum": [ "ogmios" ]
        }
      , "methodname":
        { "type": "string"
        , "enum": [ "Query" ]
        }
      , "result":
        { "oneOf":
          [ { "$ref": "ogmios.wsp.json#/definitions/QueryUnavailableInCurrentEra" }
          , { "type": "array"
            , "items": { "$ref": "ogmios.wsp.json#/definitions/EraSummary" }
            }
          ]
        }
      , "reflection":
        { "description": "Any value that was set by a client request in the 'mirror' field."
        }
      }
    }

  , "QueryResponse[ledgerTip]":
    { "type": "object"
    , "required": [ "type", "version", "servicename", "methodname", "result" ]
    , "additionalProperties": false
    , "properties":
      { "type":
        { "type": "string"
        , "enum": [ "jsonwsp/response" ]
        }
      , "version":
        { "type": "string"
        , "enum": [ "1.0" ]
        }
      , "servicename":
        { "type": "string"
        , "enum": [ "ogmios" ]
        }
      , "methodname":
        { "type": "string"
        , "enum": [ "Query" ]
        }
      , "result":
        { "oneOf":
          [ { "$ref": "ogmios.wsp.json#/definitions/PointOrOrigin" }
          , { "$ref": "ogmios.wsp.json#/definitions/EraMismatch" }
          , { "$ref": "ogmios.wsp.json#/definitions/QueryUnavailableInCurrentEra" }
          ]
        }
      , "reflection":
        { "description": "Any value that was set by a client request in the 'mirror' field."
        }
      }
    }

  , "QueryResponse[currentEpoch]":
    { "type": "object"
    , "required": [ "type", "version", "servicename", "methodname", "result" ]
    , "additionalProperties": false
    , "properties":
      { "type":
        { "type": "string"
        , "enum": [ "jsonwsp/response" ]
        }
      , "version":
        { "type": "string"
        , "enum": [ "1.0" ]
        }
      , "servicename":
        { "type": "string"
        , "enum": [ "ogmios" ]
        }
      , "methodname":
        { "type": "string"
        , "enum": [ "Query" ]
        }
      , "result":
        { "oneOf":
          [ { "$ref": "ogmios.wsp.json#/definitions/Epoch" }
          , { "$ref": "ogmios.wsp.json#/definitions/EraMismatch" }
          , { "$ref": "ogmios.wsp.json#/definitions/QueryUnavailableInCurrentEra" }
          ]
        }
      , "reflection":
        { "description": "Any value that was set by a client request in the 'mirror' field."
        }
      }
    }

  , "QueryResponse[nonMyopicMemberRewards]":
    { "type": "object"
    , "required": [ "type", "version", "servicename", "methodname", "result" ]
    , "additionalProperties": false
    , "properties":
      { "type":
        { "type": "string"
        , "enum": [ "jsonwsp/response" ]
        }
      , "version":
        { "type": "string"
        , "enum": [ "1.0" ]
        }
      , "servicename":
        { "type": "string"
        , "enum": [ "ogmios" ]
        }
      , "methodname":
        { "type": "string"
        , "enum": [ "Query" ]
        }
      , "result":
        { "oneOf":
          [ { "$ref": "ogmios.wsp.json#/definitions/NonMyopicMemberRewards" }
          , { "$ref": "ogmios.wsp.json#/definitions/EraMismatch" }
          , { "$ref": "ogmios.wsp.json#/definitions/QueryUnavailableInCurrentEra" }
          ]
        }
      , "reflection":
        { "description": "Any value that was set by a client request in the 'mirror' field."
        }
      }
    }

  , "QueryResponse[delegationsAndRewards]":
    { "type": "object"
    , "required": [ "type", "version", "servicename", "methodname", "result" ]
    , "additionalProperties": false
    , "properties":
      { "type":
        { "type": "string"
        , "enum": [ "jsonwsp/response" ]
        }
      , "version":
        { "type": "string"
        , "enum": [ "1.0" ]
        }
      , "servicename":
        { "type": "string"
        , "enum": [ "ogmios" ]
        }
      , "methodname":
        { "type": "string"
        , "enum": [ "Query" ]
        }
      , "result":
        { "oneOf":
          [ { "type": "object"
            , "additionalProperties": { "$ref": "ogmios.wsp.json#/definitions/DelegationsAndRewards" }
            , "propertyNames": { "pattern": "^[0-9]+|[0-9a-f]+$" }
            , "title": "DelegationsAndRewardsByAccounts"
            }
          , { "$ref": "ogmios.wsp.json#/definitions/EraMismatch" }
          , { "$ref": "ogmios.wsp.json#/definitions/QueryUnavailableInCurrentEra" }
          ]
        }
      , "reflection":
        { "description": "Any value that was set by a client request in the 'mirror' field."
        }
      }
    }

  , "QueryResponse[currentProtocolParameters]":
    { "type": "object"
    , "required": [ "type", "version", "servicename", "methodname", "result" ]
    , "additionalProperties": false
    , "properties":
      { "type":
        { "type": "string"
        , "enum": [ "jsonwsp/response" ]
        }
      , "version":
        { "type": "string"
        , "enum": [ "1.0" ]
        }
      , "servicename":
        { "type": "string"
        , "enum": [ "ogmios" ]
        }
      , "methodname":
        { "type": "string"
        , "enum": [ "Query" ]
        }
      , "result":
        { "anyOf":
          [ { "$ref": "ogmios.wsp.json#/definitions/ProtocolParameters[Shelley]" }
          , { "$ref": "ogmios.wsp.json#/definitions/ProtocolParameters[Alonzo]" }
          , { "$ref": "ogmios.wsp.json#/definitions/ProtocolParameters[Babbage]" }
          , { "$ref": "ogmios.wsp.json#/definitions/EraMismatch" }
          , { "$ref": "ogmios.wsp.json#/definitions/QueryUnavailableInCurrentEra" }
          ]
        }
      , "reflection":
        { "description": "Any value that was set by a client request in the 'mirror' field."
        }
      }
    }

  , "QueryResponse[proposedProtocolParameters]":
    { "type": "object"
    , "required": [ "type", "version", "servicename", "methodname", "result" ]
    , "additionalProperties": false
    , "properties":
      { "type":
        { "type": "string"
        , "enum": [ "jsonwsp/response" ]
        }
      , "version":
        { "type": "string"
        , "enum": [ "1.0" ]
        }
      , "servicename":
        { "type": "string"
        , "enum": [ "ogmios" ]
        }
      , "methodname":
        { "type": "string"
        , "enum": [ "Query" ]
        }
      , "result":
        { "anyOf":
          [ { "type": "object"
            , "title": "ProposedProtocolParameters[Shelley]"
            , "propertyNames": { "contentEncoding": "bech32" , "pattern": "^[0-9a-f]+$" }
            , "additionalProperties": { "$ref": "ogmios.wsp.json#/definitions/ProtocolParameters[Shelley]" }
            }
          , { "type": "object"
            , "title": "ProposedProtocolParameters[Alonzo]"
            , "propertyNames": { "contentEncoding": "bech32" , "pattern": "^[0-9a-f]+$" }
            , "additionalProperties": { "$ref": "ogmios.wsp.json#/definitions/ProtocolParameters[Alonzo]" }
            }
          , { "type": "object"
            , "title": "ProposedProtocolParameters[Babbage]"
            , "propertyNames": { "contentEncoding": "bech32" , "pattern": "^[0-9a-f]+$" }
            , "additionalProperties": { "$ref": "ogmios.wsp.json#/definitions/ProtocolParameters[Babbage]" }
            }
          , { "$ref": "ogmios.wsp.json#/definitions/EraMismatch" }
          , { "$ref": "ogmios.wsp.json#/definitions/QueryUnavailableInCurrentEra" }
          ]
        }
      , "reflection":
        { "description": "Any value that was set by a client request in the 'mirror' field."
        }
      }
    }

  , "QueryResponse[stakeDistribution]":
    { "type": "object"
    , "required": [ "type", "version", "servicename", "methodname", "result" ]
    , "additionalProperties": false
    , "properties":
      { "type":
        { "type": "string"
        , "enum": [ "jsonwsp/response" ]
        }
      , "version":
        { "type": "string"
        , "enum": [ "1.0" ]
        }
      , "servicename":
        { "type": "string"
        , "enum": [ "ogmios" ]
        }
      , "methodname":
        { "type": "string"
        , "enum": [ "Query" ]
        }
      , "result":
        { "oneOf":
          [ { "$ref": "ogmios.wsp.json#/definitions/PoolDistribution" }
          , { "$ref": "ogmios.wsp.json#/definitions/EraMismatch" }
          , { "$ref": "ogmios.wsp.json#/definitions/QueryUnavailableInCurrentEra" }
          ]
        }
      , "reflection":
        { "description": "Any value that was set by a client request in the 'mirror' field."
        }
      }
    }

  , "QueryResponse[utxo]":
    { "type": "object"
    , "required": [ "type", "version", "servicename", "methodname", "result" ]
    , "additionalProperties": false
    , "properties":
      { "type":
        { "type": "string"
        , "enum": [ "jsonwsp/response" ]
        }
      , "version":
        { "type": "string"
        , "enum": [ "1.0" ]
        }
      , "servicename":
        { "type": "string"
        , "enum": [ "ogmios" ]
        }
      , "methodname":
        { "type": "string"
        , "enum": [ "Query" ]
        }
      , "result":
        { "oneOf":
          [ { "$ref": "ogmios.wsp.json#/definitions/Utxo" }
          , { "$ref": "ogmios.wsp.json#/definitions/EraMismatch" }
          , { "$ref": "ogmios.wsp.json#/definitions/QueryUnavailableInCurrentEra" }
          ]
        }
      , "reflection":
        { "description": "Any value that was set by a client request in the 'mirror' field."
        }
      }
    }

  , "QueryResponse[genesisConfig]":
    { "type": "object"
    , "required": [ "type", "version", "servicename", "methodname", "result" ]
    , "additionalProperties": false
    , "properties":
      { "type":
        { "type": "string"
        , "enum": [ "jsonwsp/response" ]
        }
      , "version":
        { "type": "string"
        , "enum": [ "1.0" ]
        }
      , "servicename":
        { "type": "string"
        , "enum": [ "ogmios" ]
        }
      , "methodname":
        { "type": "string"
        , "enum": [ "Query" ]
        }
      , "result":
        { "oneOf":
          [ { "$ref": "ogmios.wsp.json#/definitions/CompactGenesis" }
          , { "$ref": "ogmios.wsp.json#/definitions/EraMismatch" }
          , { "$ref": "ogmios.wsp.json#/definitions/QueryUnavailableInCurrentEra" }
          ]
        }
      , "reflection":
        { "description": "Any value that was set by a client request in the 'mirror' field."
        }
      }
    }

  , "QueryResponse[rewardsProvenance]":
    { "type": "object"
    , "required": [ "type", "version", "servicename", "methodname", "result" ]
    , "description": "This query is now deprecated. Use /rewardsProvenance'/ instead."
    , "additionalProperties": false
    , "properties":
      { "type":
        { "type": "string"
        , "enum": [ "jsonwsp/response" ]
        }
      , "version":
        { "type": "string"
        , "enum": [ "1.0" ]
        }
      , "servicename":
        { "type": "string"
        , "enum": [ "ogmios" ]
        }
      , "methodname":
        { "type": "string"
        , "enum": [ "Query" ]
        }
      , "result":
        { "oneOf":
          [ { "$ref": "ogmios.wsp.json#/definitions/RewardsProvenance" }
          , { "$ref": "ogmios.wsp.json#/definitions/EraMismatch" }
          , { "$ref": "ogmios.wsp.json#/definitions/QueryUnavailableInCurrentEra" }
          ]
        }
      , "reflection":
        { "description": "Any value that was set by a client request in the 'mirror' field."
        }
      }
    }

  , "QueryResponse[rewardsProvenance']":
    { "type": "object"
    , "required": [ "type", "version", "servicename", "methodname", "result" ]
    , "additionalProperties": false
    , "properties":
      { "type":
        { "type": "string"
        , "enum": [ "jsonwsp/response" ]
        }
      , "version":
        { "type": "string"
        , "enum": [ "1.0" ]
        }
      , "servicename":
        { "type": "string"
        , "enum": [ "ogmios" ]
        }
      , "methodname":
        { "type": "string"
        , "enum": [ "Query" ]
        }
      , "result":
        { "oneOf":
          [ { "$ref": "ogmios.wsp.json#/definitions/RewardsProvenance'" }
          , { "$ref": "ogmios.wsp.json#/definitions/EraMismatch" }
          , { "$ref": "ogmios.wsp.json#/definitions/QueryUnavailableInCurrentEra" }
          ]
        }
      , "reflection":
        { "description": "Any value that was set by a client request in the 'mirror' field."
        }
      }
    }

  , "QueryResponse[poolIds]":
    { "type": "object"
    , "required": [ "type", "version", "servicename", "methodname", "result" ]
    , "additionalProperties": false
    , "properties":
      { "type":
        { "type": "string"
        , "enum": [ "jsonwsp/response" ]
        }
      , "version":
        { "type": "string"
        , "enum": [ "1.0" ]
        }
      , "servicename":
        { "type": "string"
        , "enum": [ "ogmios" ]
        }
      , "methodname":
        { "type": "string"
        , "enum": [ "Query" ]
        }
      , "result":
        { "oneOf":
          [ { "type": "array"
            , "items": { "$ref": "ogmios.wsp.json#/definitions/PoolId" }
            }
          , { "$ref": "ogmios.wsp.json#/definitions/EraMismatch" }
          , { "$ref": "ogmios.wsp.json#/definitions/QueryUnavailableInCurrentEra" }
          ]
        }
      , "reflection":
        { "description": "Any value that was set by a client request in the 'mirror' field."
        }
      }
    }

  , "QueryResponse[poolParameters]":
    { "type": "object"
    , "required": [ "type", "version", "servicename", "methodname", "result" ]
    , "additionalProperties": false
    , "properties":
      { "type":
        { "type": "string"
        , "enum": [ "jsonwsp/response" ]
        }
      , "version":
        { "type": "string"
        , "enum": [ "1.0" ]
        }
      , "servicename":
        { "type": "string"
        , "enum": [ "ogmios" ]
        }
      , "methodname":
        { "type": "string"
        , "enum": [ "Query" ]
        }
      , "result":
        { "oneOf":
          [ { "type": "object"
            , "propertyNames": { "$ref": "ogmios.wsp.json#/definitions/PoolId" }
            , "additionalProperties": { "$ref": "ogmios.wsp.json#/definitions/PoolParameters" }
            }
          , { "$ref": "ogmios.wsp.json#/definitions/EraMismatch" }
          , { "$ref": "ogmios.wsp.json#/definitions/QueryUnavailableInCurrentEra" }
          ]
        }
      , "reflection":
        { "description": "Any value that was set by a client request in the 'mirror' field."
        }
      }
    }

  , "QueryResponse[poolsRanking]":
    { "type": "object"
    , "required": [ "type", "version", "servicename", "methodname", "result" ]
    , "additionalProperties": false
    , "properties":
      { "type":
        { "type": "string"
        , "enum": [ "jsonwsp/response" ]
        }
      , "version":
        { "type": "string"
        , "enum": [ "1.0" ]
        }
      , "servicename":
        { "type": "string"
        , "enum": [ "ogmios" ]
        }
      , "methodname":
        { "type": "string"
        , "enum": [ "Query" ]
        }
      , "result":
        { "oneOf":
          [ { "$ref": "ogmios.wsp.json#/definitions/PoolsRanking" }
          , { "$ref": "ogmios.wsp.json#/definitions/EraMismatch" }
          , { "$ref": "ogmios.wsp.json#/definitions/QueryUnavailableInCurrentEra" }
          ]
        }
      , "reflection":
        { "description": "Any value that was set by a client request in the 'mirror' field."
        }
      }
    }

  , "QueryResponse[blockHeight]":
    { "type": "object"
    , "required": [ "type", "version", "servicename", "methodname", "result" ]
    , "additionalProperties": false
    , "properties":
      { "type":
        { "type": "string"
        , "enum": [ "jsonwsp/response" ]
        }
      , "version":
        { "type": "string"
        , "enum": [ "1.0" ]
        }
      , "servicename":
        { "type": "string"
        , "enum": [ "ogmios" ]
        }
      , "methodname":
        { "type": "string"
        , "enum": [ "Query" ]
        }
      , "result":
        { "oneOf":
          [ { "$ref": "ogmios.wsp.json#/definitions/BlockNoOrOrigin" }
          , { "$ref": "ogmios.wsp.json#/definitions/QueryUnavailableInCurrentEra" }
          ]
        }
      , "reflection":
        { "description": "Any value that was set by a client request in the 'mirror' field."
        }
      }
    }

  , "QueryResponse[chainTip]":
    { "type": "object"
    , "required": [ "type", "version", "servicename", "methodname", "result" ]
    , "additionalProperties": false
    , "properties":
      { "type":
        { "type": "string"
        , "enum": [ "jsonwsp/response" ]
        }
      , "version":
        { "type": "string"
        , "enum": [ "1.0" ]
        }
      , "servicename":
        { "type": "string"
        , "enum": [ "ogmios" ]
        }
      , "methodname":
        { "type": "string"
        , "enum": [ "Query" ]
        }
      , "result":
        { "oneOf":
          [ { "$ref": "ogmios.wsp.json#/definitions/PointOrOrigin" }
          , { "$ref": "ogmios.wsp.json#/definitions/QueryUnavailableInCurrentEra" }
          ]
        }
      , "reflection":
        { "description": "Any value that was set by a client request in the 'mirror' field."
        }
      }
    }

  , "QueryResponse[systemStart]":
    { "type": "object"
    , "required": [ "type", "version", "servicename", "methodname", "result" ]
    , "additionalProperties": false
    , "properties":
      { "type":
        { "type": "string"
        , "enum": [ "jsonwsp/response" ]
        }
      , "version":
        { "type": "string"
        , "enum": [ "1.0" ]
        }
      , "servicename":
        { "type": "string"
        , "enum": [ "ogmios" ]
        }
      , "methodname":
        { "type": "string"
        , "enum": [ "Query" ]
        }
      , "result":
        { "oneOf":
          [ { "$ref": "ogmios.wsp.json#/definitions/UtcTime" }
          , { "$ref": "ogmios.wsp.json#/definitions/QueryUnavailableInCurrentEra" }
          ]
        }
      , "reflection":
        { "description": "Any value that was set by a client request in the 'mirror' field."
        }
      }
    }

  , "Fault":
    { "type": "object"
    , "description": "A fault in the JSON-WSP protocol. This is returned by the server when a request from clients is deemed invalid or, when the server was unable to reply to a well-formed request."
    , "required": [ "type", "version", "servicename", "fault" ]
    , "additionalProperties": false
    , "examples":
      [ { "type": "jsonwsp/fault"
        ,  "version": "1.0"
        , "servicename": "ogmios"
        , "fault":
          { "string": "Invalid request: invalid query."
          , "code": "client"
          }
        }
      ]
    , "properties":
      { "type":
        { "type": "string"
        , "enum": [ "jsonwsp/fault" ]
        }
      , "version":
        { "type": "string"
        , "enum": [ "1.0" ]
        }
      , "servicename":
        { "type": "string"
        , "enum": [ "ogmios" ]
        }
      , "fault":
        { "type": "object"
        , "required": [ "code", "string" ]
        , "additionalProperties": false
        , "properties":
          { "code":
            { "type": "string"
            , "description": "An error code telling about the nature of the fault."
            , "enum": [ "incompatible", "server", "client" ]
            }
          , "string":
            { "type": "string"
            , "description": "A descriptive error message giving hints about the fault."
            }
          }
        }
      }
    }
  }

, "definitions":
  { "AcquireFailureDetails":
    { "type": "string"
    , "enum": [ "pointTooOld", "pointNotOnChain" ]
    }

  , "Address":
    { "type": "string"
    , "description": "A Cardano address (either legacy format or new format)."
    , "contentEncoding": "bech32|base58"
    , "pattern": "[1-9A-HJ-NP-Za-km-z]*"
    , "examples":
      [ "addr1q9d34spgg2kdy47n82e7x9pdd6vql6d2engxmpj20jmhuc2047yqd4xnh7u6u5jp4t0q3fkxzckph4tgnzvamlu7k5psuahzcp"
      , "DdzFFzCqrht8mbSTZHqpM2u4HeND2mdspsaBhdQ1BowPJBMzbDeBMeKgqdoKqo1D4sdPusEdZJVrFJRBBxX1jUEofNDYCJSZLg8MkyCE"
      ]
    }

  , "AddressAttributes":
    { "type": "string"
    , "description": "Extra attributes carried by Byron addresses (network magic and/or HD payload)."
    , "contentEncoding": "base64"
    }

  , "AssetQuantity":
    { "type": "integer"
    , "description": "A number of asset, can be negative went burning assets."
    }

  , "AuxiliaryData":
    { "type": "object"
    , "additionalProperties": false
    , "required": [ "hash", "body" ]
    , "properties":
      { "hash": { "$ref": "ogmios.wsp.json#/definitions/Digest[Blake2b]::AuxiliaryDataBody" }
      , "body": { "$ref": "ogmios.wsp.json#/definitions/AuxiliaryDataBody" }
      }
    }

  , "AuxiliaryDataBody":
    { "type": "object"
    , "additionalProperties": false
    , "properties":
      { "blob": { "$ref": "ogmios.wsp.json#/definitions/Metadata" }
      , "scripts":
        { "type": "array"
        , "items": { "$ref": "ogmios.wsp.json#/definitions/Script" }
        }
      }
    }

  , "Block":
    { "description": "A Cardano Block, which can take different forms depending on the era."
    , "oneOf":
      [ { "type": "object"
        , "required": [ "babbage" ]
        , "title": "babbage"
        , "additionalProperties": false
        , "properties":
          { "babbage": { "$ref": "ogmios.wsp.json#/definitions/Block[Babbage]" }
          }
        }
      , { "type": "object"
        , "required": [ "alonzo" ]
        , "title": "alonzo"
        , "additionalProperties": false
        , "properties":
          { "alonzo": { "$ref": "ogmios.wsp.json#/definitions/Block[Alonzo]" }
          }
        }
      , { "type": "object"
        , "required": [ "mary" ]
        , "title": "mary"
        , "additionalProperties": false
        , "properties":
          { "mary": { "$ref": "ogmios.wsp.json#/definitions/Block[Mary]" }
          }
        }
      , { "type": "object"
        , "required": [ "allegra" ]
        , "title": "allegra"
        , "additionalProperties": false
        , "properties":
          { "allegra": { "$ref": "ogmios.wsp.json#/definitions/Block[Allegra]" }
          }
        }
      , { "type": "object"
        , "required": [ "shelley" ]
        , "title": "shelley"
        , "additionalProperties": false
        , "properties":
          { "shelley": { "$ref": "ogmios.wsp.json#/definitions/Block[Shelley]" }
          }
        }
      , { "type": "object"
        , "required": [ "byron" ]
        , "title": "byron"
        , "additionalProperties": false
        , "properties":
          { "byron": { "$ref": "ogmios.wsp.json#/definitions/Block[Byron]" }
          }
        }
      ]
    }

  , "Block[Byron]":
    { "description": "A block in the Byron era. Most blocks are stanard blocks, but once at the beginning of each era is an additional epoch boundary block (a.k.a. EBB)"
    , "oneOf":
      [ { "title": "standard block"
        , "additionalProperties": false
        , "required": [ "hash", "header", "body" ]
        , "properties":
          { "hash": { "$ref": "ogmios.wsp.json#/definitions/Digest[Blake2b]::Block[*].header" }
          , "header":
            { "type": "object"
            , "additionalProperties": false
            , "required": [ "blockHeight", "genesisKey", "prevHash", "proof", "protocolMagicId", "protocolVersion", "signature", "slot", "softwareVersion" ]
            , "$omitted-if-compact": ["proof", "signature"]
            , "properties":
              { "blockHeight": { "$ref": "ogmios.wsp.json#/definitions/BlockNo" }
              , "genesisKey": { "$ref": "ogmios.wsp.json#/definitions/GenesisVerificationKey" }
              , "prevHash": { "$ref": "ogmios.wsp.json#/definitions/Digest[Blake2b]::Block[*].header" }
              , "proof": { "$ref": "ogmios.wsp.json#/definitions/BlockProof" }
              , "protocolMagicId": { "$ref": "ogmios.wsp.json#/definitions/ProtocolMagicId" }
              , "protocolVersion": { "$ref": "ogmios.wsp.json#/definitions/ProtocolVersion" }
              , "signature": { "$ref": "ogmios.wsp.json#/definitions/BlockSignature" }
              , "slot": { "$ref": "ogmios.wsp.json#/definitions/Slot" }
              , "softwareVersion": { "$ref": "ogmios.wsp.json#/definitions/SoftwareVersion" }
              }
            }
          , "body":
            { "type": "object"
            , "additionalProperties": false
            , "required": [ "txPayload", "dlgPayload", "updatePayload" ]
            , "$omitted-if-compact": ["dlgPayload"]
            , "properties":
              { "txPayload":
                { "type": "array"
                , "items": { "$ref": "ogmios.wsp.json#/definitions/Tx[Byron]" }
                }
              , "dlgPayload":
                { "type": "array"
                , "items": { "$ref": "ogmios.wsp.json#/definitions/DlgCertificate"}
                }
              , "updatePayload":
                { "type": "object"
                , "additionalProperties": false
                , "required": [ "proposal", "votes" ]
                , "$omitted-if-compact": ["votes"]
                , "properties":
                  { "proposal":
                    { "oneOf":
                      [ { "$ref": "ogmios.wsp.json#/definitions/Null"}
                      , { "type": "object"
                        , "title": "UpdateProposal[Byron]"
                        , "additionalProperties": false
                        , "required": [ "body", "issuer", "signature" ]
                        , "properties":
                          { "body":
                            { "type": "object"
                            , "additionalProperties": false
                            , "required": [ "protocolVersion", "parametersUpdate", "softwareVersion", "metadata" ]
                            , "properties":
                              { "protocolVersion": { "$ref": "ogmios.wsp.json#/definitions/ProtocolVersion" }
                              , "softwareVersion": { "$ref": "ogmios.wsp.json#/definitions/SoftwareVersion" }
                              , "metadata":
                                { "type": "object"
                                , "additionalProperties": { "type": "string" }
                                }
                              , "parametersUpdate": { "$ref": "ogmios.wsp.json#/definitions/ProtocolParameters[Byron]" }
                              }
                            }
                          , "issuer": { "$ref": "ogmios.wsp.json#/definitions/IssuerVrfVerificationKey" }
                          , "signature": { "$ref": "ogmios.wsp.json#/definitions/IssuerSignature" }
                          }
                        }
                      ]
                    }
                  , "votes":
                    { "type": "array"
                    , "items": { "$ref": "ogmios.wsp.json#/definitions/Vote" }
                    }
                  }
                }
              }
            }
          }
        }
      , { "required": [ "hash", "header" ]
        , "title": "epoch boundary block"
        , "additionalProperties": false
        , "properties":
          { "hash": { "$ref": "ogmios.wsp.json#/definitions/Digest[Blake2b]::Block[*].header" }
          , "header":
            { "type": "object"
            , "additionalProperties": false
            , "required": [ "blockHeight", "epoch", "prevHash" ]
            , "properties":
              { "blockHeight": { "$ref": "ogmios.wsp.json#/definitions/BlockNo" }
              , "epoch": { "$ref": "ogmios.wsp.json#/definitions/Epoch" }
              , "prevHash": { "$ref": "ogmios.wsp.json#/definitions/Digest[Blake2b]::Block[*].header" }
              }
            }
          }
        }
      ]
    }

  , "Block[Shelley]":
    { "type": "object"
    , "additionalProperties": false
    , "required": [ "header", "headerHash", "body" ]
    , "properties":
      { "body":
        { "type": "array"
        , "items": { "$ref": "ogmios.wsp.json#/definitions/Tx[Shelley]" }
        }
      , "headerHash": { "$ref": "ogmios.wsp.json#/definitions/Digest[Blake2b]::Block[*].header" }
      , "header":
        { "type": "object"
        , "additionalProperties": false
        , "required":
          [ "blockHeight","slot","prevHash","issuerVk","issuerVrf","leaderValue"
          , "blockSize", "blockHash","opCert","protocolVersion","signature"
          ]
        , "$omitted-if-compact": ["signature", "nonce", "leaderValue", "opCert", "protocolVersion"]
        , "properties":
          { "blockHeight": { "$ref": "ogmios.wsp.json#/definitions/BlockNo" }
          , "slot": { "$ref": "ogmios.wsp.json#/definitions/Slot" }
          , "prevHash": { "$ref": "ogmios.wsp.json#/definitions/Digest[Blake2b]::Block[*].header" }
          , "issuerVk": { "$ref": "ogmios.wsp.json#/definitions/VerificationKey" }
          , "issuerVrf": { "$ref": "ogmios.wsp.json#/definitions/IssuerVrfVerificationKey" }
          , "nonce": { "$ref": "ogmios.wsp.json#/definitions/CertifiedVrf" }
          , "leaderValue": { "$ref": "ogmios.wsp.json#/definitions/CertifiedVrf" }
          , "blockSize": { "$ref": "ogmios.wsp.json#/definitions/BlockSize" }
          , "blockHash": { "$ref": "ogmios.wsp.json#/definitions/Digest[Blake2b]::Block[*].body" }
          , "opCert": { "$ref": "ogmios.wsp.json#/definitions/OpCert" }
          , "protocolVersion": { "$ref": "ogmios.wsp.json#/definitions/ProtocolVersion" }
          , "signature": { "$ref": "ogmios.wsp.json#/definitions/IssuerSignature" }
          }
        }
      }
    }

  , "Block[Allegra]":
    { "type": "object"
    , "additionalProperties": false
    , "required": [ "header", "headerHash", "body" ]
    , "properties":
      { "body":
        { "type": "array"
        , "items": { "$ref": "ogmios.wsp.json#/definitions/Tx[Allegra]" }
        }
      , "headerHash": { "$ref": "ogmios.wsp.json#/definitions/Block[Shelley]/properties/headerHash" }
      , "header": { "$ref": "ogmios.wsp.json#/definitions/Block[Shelley]/properties/header" }
      }
    }

  , "Block[Mary]":
    { "type": "object"
    , "additionalProperties": false
    , "required": [ "header", "headerHash", "body" ]
    , "properties":
      { "body":
        { "type": "array"
        , "items": { "$ref": "ogmios.wsp.json#/definitions/Tx[Mary]" }
        }
      , "headerHash": { "$ref": "ogmios.wsp.json#/definitions/Block[Shelley]/properties/headerHash" }
      , "header": { "$ref": "ogmios.wsp.json#/definitions/Block[Shelley]/properties/header" }
      }
    }

  , "Block[Alonzo]":
    { "type": "object"
    , "additionalProperties": false
    , "required": [ "header", "headerHash", "body" ]
    , "properties":
      { "body":
        { "type": "array"
        , "items": { "$ref": "ogmios.wsp.json#/definitions/Tx[Alonzo]" }
        }
      , "headerHash": { "$ref": "ogmios.wsp.json#/definitions/Block[Shelley]/properties/headerHash" }
      , "header": { "$ref": "ogmios.wsp.json#/definitions/Block[Shelley]/properties/header" }
      }
    }

  , "Block[Babbage]":
    { "type": "object"
    , "additionalProperties": false
    , "required": [ "header", "headerHash", "body" ]
    , "properties":
      { "body":
        { "type": "array"
        , "items": { "$ref": "ogmios.wsp.json#/definitions/Tx[Babbage]" }
        }
      , "headerHash": { "$ref": "ogmios.wsp.json#/definitions/Digest[Blake2b]::Block[*].header" }
      , "header":
        { "type": "object"
        , "additionalProperties": false
        , "required":
          [ "blockHeight","slot","prevHash","issuerVk","issuerVrf","vrfInput"
          , "blockSize", "blockHash","opCert","protocolVersion","signature"
          ]
        , "$omitted-if-compact": ["signature", "vrfInput", "opCert", "protocolVersion"]
        , "properties":
          { "blockHeight": { "$ref": "ogmios.wsp.json#/definitions/BlockNo" }
          , "slot": { "$ref": "ogmios.wsp.json#/definitions/Slot" }
          , "prevHash": { "$ref": "ogmios.wsp.json#/definitions/Digest[Blake2b]::Block[*].header" }
          , "issuerVk": { "$ref": "ogmios.wsp.json#/definitions/VerificationKey" }
          , "issuerVrf": { "$ref": "ogmios.wsp.json#/definitions/IssuerVrfVerificationKey" }
          , "blockSize": { "$ref": "ogmios.wsp.json#/definitions/BlockSize" }
          , "blockHash": { "$ref": "ogmios.wsp.json#/definitions/Digest[Blake2b]::Block[*].body" }
          , "opCert": { "$ref": "ogmios.wsp.json#/definitions/OpCert" }
          , "protocolVersion": { "$ref": "ogmios.wsp.json#/definitions/ProtocolVersion" }
          , "signature": { "$ref": "ogmios.wsp.json#/definitions/IssuerSignature" }
          , "vrfInput": { "$ref": "ogmios.wsp.json#/definitions/CertifiedVrf" }
          }
        }
      }
    }

  , "BlockNo":
    { "type": "integer"
    , "description": "A block number, the i-th block to be minted is number i."
    , "minimum": 0
    , "maximum": 18446744073709552999
    }

  , "BlockNoOrOrigin":
    { "oneOf":
      [ { "$ref": "ogmios.wsp.json#/definitions/BlockNo" }
      , { "$ref": "ogmios.wsp.json#/definitions/Origin" }
      ]
    }

  , "BlockProof":
    { "type": "object"
    , "additionalProperties": false
    , "required": [ "utxo", "delegation", "update" ]
    , "properties":
      { "utxo":
        { "type": "object"
        , "additionalProperties": false
        , "required": [ "number", "root", "witnessesHash" ]
        , "properties":
          { "number": { "$ref": "ogmios.wsp.json#/definitions/UInt32" }
          , "root": { "$ref": "ogmios.wsp.json#/definitions/Digest[Blake2b]::MerkleRoot" }
          , "witnessesHash": { "$ref": "ogmios.wsp.json#/definitions/Digest[Blake2b]::Block[Byron].body.txPayload[].witness" }
          }
        }
      , "delegation": { "$ref": "ogmios.wsp.json#/definitions/Digest[Blake2b]::Block[Byron].body.dlgPayload" }
      , "update": { "$ref": "ogmios.wsp.json#/definitions/Digest[Blake2b]::Block[Byron].body.updatePayload" }
      }
    }

  , "BlockSignature":
    { "type": "object"
    , "additionalProperties": false
    , "required": [ "dlgCertificate", "signature" ]
    , "properties":
      { "dlgCertificate": { "$ref": "ogmios.wsp.json#/definitions/DlgCertificate" }
      , "signature": { "$ref": "ogmios.wsp.json#/definitions/IssuerSignature" }
      }
    }

  , "BlockSize":
    { "type": "integer"
    , "description": "The size of the block in bytes."
    , "minimum": 0
    , "maximum": 18446744073709552999
    }

  , "BootstrapWitness":
    { "type": "object"
    , "examples":
      [ { "signature": "ZGdic3hnZ3RvZ2hkanB0ZXR2dGtjb2N2eWZpZHFxZ2d1cmpocmhxYWlpc3BxcnVlbGh2eXBxeGVld3ByeWZ2dw=="
        , "key": "deeb8f82f2af5836ebbc1b450b6dbf0b03c93afe5696f10d49e8a8304ebfac01"
        , "addressAttributes": "cA=="
        , "chainCode": "b6dbf0b03c93afe5696f10d49e8a8304ebfac01deeb8f82f2af5836ebbc1b450"
        }
      , { "signature": "KYCDveFX76KYEg6Axad/RG5+b5QbJdtYQSNA6kPjqsHh5cIwYPQyqquLJcwo9uDDfqUNmu7n2NUG+o7t2a1Hjg=="
        , "key": "0c02af01eaacc939b3d0d817f4eb57d323ea5686cb1fecb8de821df1296b84a7"
        , "chainCode": null
        , "addressAttributes": null
        }
      ]
    , "additionalProperties": false
    , "properties":
      { "signature": { "$ref": "ogmios.wsp.json#/definitions/Signature" }
      , "chainCode":
        { "oneOf":
          [ { "$ref": "ogmios.wsp.json#/definitions/ChainCode" }
          , { "$ref": "ogmios.wsp.json#/definitions/Null"}
          ]
        }
      , "addressAttributes":
        { "oneOf":
          [ { "$ref": "ogmios.wsp.json#/definitions/AddressAttributes" }
          , { "$ref": "ogmios.wsp.json#/definitions/Null"}
          ]
        }
      , "key": { "$ref": "ogmios.wsp.json#/definitions/VerificationKey" }
      }
    }

  , "Bound":
    { "type": "object"
    , "description": "An era bound which captures the time, slot and epoch at which the era start. The time is relative to the start time of the network."
    , "additionalProperties": false
    , "required": ["time", "slot", "epoch"]
    , "properties":
      { "time": { "$ref": "ogmios.wsp.json#/definitions/RelativeTime" }
      , "slot": { "$ref": "ogmios.wsp.json#/definitions/Slot" }
      , "epoch": { "$ref": "ogmios.wsp.json#/definitions/Epoch" }
      }
    }

  , "Certificate":
    { "oneOf":
      [ { "type": "object"
        , "description": "A stake delegation certificate, from a delegator to a stake pool."
        , "title": "stakeDelegation"
        , "additionalProperties": false
        , "required": ["stakeDelegation"]
        , "properties":
          { "stakeDelegation":
            { "type": "object"
            , "additionalProperties": false
            , "required": ["delegator", "delegatee"]
            , "properties":
              { "delegator": { "$ref": "ogmios.wsp.json#/definitions/Digest[Blake2b]::Credential" }
              , "delegatee": { "$ref": "ogmios.wsp.json#/definitions/PoolId" }
              }
            }
          }
        , "examples":
          [ { "stakeDelegation":
              { "delegator": "6d06fe0a5a8cb6d2bcc352581dea626bb5b2f66edf85678b2f2fa7b5"
              , "delegatee": "pool1pshqcksxywy68lt04lw6uf35f4yssekh5dx2mxqmyrukke2z5y3"
              }
            }
          ]
        }
      , { "type": "object"
        , "description": "A stake key registration certificate."
        , "title": "stakeKeyRegistration"
        , "additionalProperties": false
        , "required": ["stakeKeyRegistration"]
        , "properties":
          { "stakeKeyRegistration": { "$ref": "ogmios.wsp.json#/definitions/Digest[Blake2b]::Credential" }
          }
        , "examples":
          [ { "stakeKeyRegistration": "6d06fe0a5a8cb6d2bcc352581dea626bb5b2f66edf85678b2f2fa7b5"
            }
          ]
        }
      , { "type": "object"
        , "description": "A stake key de-registration certificate."
        , "title": "stakeKeyDeregistration"
        , "additionalProperties": false
        , "required": ["stakeKeyDeregistration"]
        , "properties":
          { "stakeKeyDeregistration": { "$ref": "ogmios.wsp.json#/definitions/Digest[Blake2b]::Credential" }
          }
        , "examples":
          [ { "stakeKeyDeregistration": "6d06fe0a5a8cb6d2bcc352581dea626bb5b2f66edf85678b2f2fa7b5"
            }
          ]
        }
      , { "type": "object"
        , "description": "A pool registration certificate."
        , "title": "poolRegistration"
        , "additionalProperties": false
        , "required": ["poolRegistration"]
        , "properties":
          { "poolRegistration": { "$ref": "ogmios.wsp.json#/definitions/PoolParameters" }
          }
        , "examples":
          [ { "poolRegistration":
              { "id": "pool1agk62kg0s9606v78exurl53mqsdu44d6qeuzypur5e7ku6gpgzp"
              , "vrf": "c91697932cef010ced94eae6854436f8f30a18dbcd16e9176514f9612816023e"
              , "pledge": 458907757199
              , "cost": 340000000
              , "margin": "499/10000"
              , "rewardAccount": "stake1uy3kcacyk50twxlzluarxwy0wv0nzyt42ecruehek9k5m8g08gvjy"
              , "owners":
                [ "236c7704b51eb71be2ff3a33388f731f31117556703e66f9b16d4d9d"
                ]
              , "relays":
                [ { "port": 3001
                  , "ipv4": "54.163.147.116"
                  , "ipv6": null
                  }
                ]
              , "metadata":
                { "url": "https://www.sophias-pool.com/poolInfo"
                , "hash": "abb6c63334b2c5d107802f932479fc146454a632e886f2b4276d6d00c1d023a2"
                }
              }
            }
          ]
        }
      , { "type": "object"
        , "description": "A pool retirement certificate."
        , "additionalProperties": false
        , "title": "poolRetirement"
        , "required": ["poolRetirement"]
        , "properties":
          { "poolRetirement":
            { "type": "object"
            , "additionalProperties": false
            , "required": ["poolId", "retirementEpoch"]
            , "properties":
              { "retirementEpoch": { "$ref": "ogmios.wsp.json#/definitions/Epoch" }
              , "poolId": { "$ref": "ogmios.wsp.json#/definitions/PoolId" }
              }
            }
          }
        , "examples":
          [ { "poolRetirement":
              { "poolId": "pool14cq225dlh7qy7tcc35fgrkr9yyprlk4cppytjmdv7e0gwm4w9q6"
              , "retirementEpoch": 237
              }
            }
          ]
        }
      , { "type": "object"
        , "title": "genesisDelegation"
        , "additionalProperties": false
        , "required": ["genesisDelegation"]
        , "properties":
          { "genesisDelegation":
            { "type": "object"
            , "additionalProperties": false
            , "required": ["delegateKeyHash","verificationKeyHash","vrfVerificationKeyHash"]
            , "properties":
              { "delegateKeyHash": { "$ref": "ogmios.wsp.json#/definitions/Digest[Blake2b]::VerificationKey" }
              , "verificationKeyHash": { "$ref": "ogmios.wsp.json#/definitions/Digest[Blake2b]::VerificationKey" }
              , "vrfVerificationKeyHash": { "$ref": "ogmios.wsp.json#/definitions/Digest[Blake2b]::VrfVerificationKey" }
              }
            }
          }
        }
      , { "type": "object"
        , "title": "moveInstantaneousRewards"
        , "description": "Either `value` or `rewards` will be present, but never both."
        , "additionalProperties": false
        , "required": ["moveInstantaneousRewards"]
        , "properties":
          { "moveInstantaneousRewards":
            { "type": "object"
            , "additionalProperties": false
            , "required": ["pot"]
            , "properties":
              { "rewards": { "$ref": "ogmios.wsp.json#/definitions/Rewards" }
              , "value":  { "$ref": "ogmios.wsp.json#/definitions/Lovelace" }
              , "pot": { "$ref": "ogmios.wsp.json#/definitions/RewardPot" }
              }
            }
          }
        }
      ]
    }

  , "CertifiedVrf":
    { "type": "object"
    , "additionalProperties": false
    , "properties":
      { "proof": { "$ref": "ogmios.wsp.json#/definitions/VrfProof" }
      , "output": { "$ref": "ogmios.wsp.json#/definitions/VrfOutput" }
      }
    }

  , "ChainCode":
    { "type": "string"
    , "description": "An Ed25519-BIP32 chain-code for key deriviation."
    , "contentEncoding": "base16"
    }

  , "CompactGenesis":
    { "type": "object"
    , "description": "A compact (without genesis UTxO) representation of the genesis configuration."
    , "additionalProperties": false
    , "required":
      [ "systemStart"
      , "networkMagic"
      , "network"
      , "activeSlotsCoefficient"
      , "securityParameter"
      , "epochLength"
      , "slotsPerKesPeriod"
      , "maxKesEvolutions"
      , "slotLength"
      , "updateQuorum"
      , "maxLovelaceSupply"
      , "protocolParameters"
      ]
    , "properties":
      { "systemStart": { "$ref": "ogmios.wsp.json#/definitions/UtcTime" }
      , "networkMagic": { "$ref": "ogmios.wsp.json#/definitions/NetworkMagic" }
      , "network": { "$ref": "ogmios.wsp.json#/definitions/Network" }
      , "activeSlotsCoefficient": { "$ref": "ogmios.wsp.json#/definitions/Ratio" }
      , "securityParameter": { "$ref": "ogmios.wsp.json#/definitions/UInt64" }
      , "epochLength": { "$ref": "ogmios.wsp.json#/definitions/Epoch" }
      , "slotsPerKesPeriod": { "$ref": "ogmios.wsp.json#/definitions/UInt64" }
      , "maxKesEvolutions": { "$ref": "ogmios.wsp.json#/definitions/UInt64" }
      , "slotLength": { "$ref": "ogmios.wsp.json#/definitions/SlotLength" }
      , "updateQuorum": { "$ref": "ogmios.wsp.json#/definitions/UInt64" }
      , "maxLovelaceSupply": { "$ref": "ogmios.wsp.json#/definitions/UInt64" }
      , "protocolParameters": { "$ref": "ogmios.wsp.json#/definitions/ProtocolParameters[Shelley]" }
      }
    }

  , "CostModels":
    { "type": "object"
    , "additionalProperties": { "$ref": "ogmios.wsp.json#/definitions/CostModel" }
    , "propertyNames": { "$ref": "ogmios.wsp.json#/definitions/Language" }
    , "examples":
      [ { "plutus:v1":
          { "k": 14
          , "a": 123
          }
        }
      ]
    }

  , "CostModel":
    { "type": "object"
    , "additionalProperties": { "$ref": "ogmios.wsp.json#/definitions/Int64" }
    }

  , "Datum":
    { "type": "string"
    , "contentEncoding": "base16"
    }

  , "DelegationsAndRewards":
    { "type": "object"
    , "additionalProperties": false
    , "properties":
      { "delegate": { "$ref": "ogmios.wsp.json#/definitions/PoolId" }
      , "rewards": { "$ref": "ogmios.wsp.json#/definitions/Lovelace" }
      }
    , "examples":
      [ { "bc1597ad71c55d2d009a9274b3831ded155118dd769f5376decc1369":
          { "delegate": "pool1kchver88u3kygsak8wgll7htr8uxn5v35lfrsyy842nkscrzyvj"
          , "rewards": 219558722
          }
        }
      ]
    }

  , "Digest[Blake2b]::AuxiliaryDataBody":
    { "type": "string"
    , "description": "A Blake2b 32-byte digest of an 'AuxiliaryDataBody', serialised as CBOR."
    , "contentEncoding": "base16"
    , "minLength": 64
    , "maxLength": 64
    , "examples":
      [ "c248757d390181c517a5beadc9c3fe64bf821d3e889a963fc717003ec248757d"
      ]
    }

  , "Digest[Blake2b]::Block[*].body":
    { "type": "string"
    , "description": "A Blake2b 32-byte digest of an era-independent block body."
    , "contentEncoding": "base16"
    , "minLength": 64
    , "maxLength": 64
    , "examples":
      [ "c248757d390181c517a5beadc9c3fe64bf821d3e889a963fc717003ec248757d"
      ]
    }

  , "Digest[Blake2b]::Block[*].header":
    { "oneOf":
      [ { "type": "string"
        , "description": "A Blake2b 32-byte digest of an era-independent block header, serialised as CBOR."
        , "contentEncoding": "base16"
        , "minLength": 64
        , "maxLength": 64
        , "examples":
          [ "c248757d390181c517a5beadc9c3fe64bf821d3e889a963fc717003ec248757d"
          ]
        }
      , { "type": "string"
        , "enum": [ "genesis" ]
        }
      ]
    }

  , "Digest[Blake2b]::Block[Byron].body.dlgPayload":
    { "type": "string"
    , "description": "A Blake2b 32-byte digest of a Byron delegation payload, CBOR-encoded."
    , "contentEncoding": "base16"
    , "minLength": 64
    , "maxLength": 64
    , "examples":
      [ "c248757d390181c517a5beadc9c3fe64bf821d3e889a963fc717003ec248757d"
      ]
    }

  , "Digest[Blake2b]::Block[Byron].body.txPayload[].witness":
    { "type": "string"
    , "description": "A Blake2b 32-byte digest of a Byron transaction witness set, CBOR-encoded."
    , "contentEncoding": "base16"
    , "minLength": 64
    , "maxLength": 64
    , "examples":
      [ "c248757d390181c517a5beadc9c3fe64bf821d3e889a963fc717003ec248757d"
      ]
    }

  , "Digest[Blake2b]::Block[Byron].body.updatePayload":
    { "type": "string"
    , "description": "A Blake2b 32-byte digest of a Byron update payload, CBOR-encoded."
    , "contentEncoding": "base16"
    , "minLength": 64
    , "maxLength": 64
    , "examples":
      [ "c248757d390181c517a5beadc9c3fe64bf821d3e889a963fc717003ec248757d"
      ]
    }

  , "Digest[Blake2b]::Credential":
    { "type": "string"
    , "description": "A Blake2b 28-byte digest of a verification key or a script."
    , "contentEncoding": "base16"
    , "minLength": 56
    , "maxLength": 56
    , "examples":
      [ "90181c517a5beadc9c3fe64bf821d3e889a963fc717003ec248757d3"
      ]
    }

  , "Digest[Blake2b]::Datum":
    { "type": "string"
    , "description": "A Blake2b 32-byte digest of a serialized datum, CBOR-encoded."
    , "contentEncoding": "base16"
    , "minLength": 64
    , "maxLength": 64
    , "examples":
      [ "c248757d390181c517a5beadc9c3fe64bf821d3e889a963fc717003ec248757d"
      ]
    }

  , "Digest[Blake2b]::MerkleRoot":
    { "type": "string"
    , "description": "A Blake2b 32-byte digest of a Merkle tree (or all block's transactions) root hash."
    , "contentEncoding": "base16"
    , "minLength": 64
    , "maxLength": 64
    , "examples":
      [ "c248757d390181c517a5beadc9c3fe64bf821d3e889a963fc717003ec248757d"
      ]
    }

  , "Digest[Blake2b]::Nonce":
    { "type": "string"
    , "description": "A Blake2b 32-byte digest of some arbitrary to make a nonce."
    , "contentEncoding": "base16"
    , "minLength": 64
    , "maxLength": 64
    , "examples":
      [ "c248757d390181c517a5beadc9c3fe64bf821d3e889a963fc717003ec248757d"
      ]
    }

  , "Digest[Blake2b]::PoolMetadata":
    { "type": "string"
    , "description": "A Blake2b 32-byte digest of stake pool (canonical) JSON metadata."
    , "contentEncoding": "base16"
    , "examples":
      [ "c248757d390181c517a5beadc9c3fe64bf821d3e889a963fc717003ec248757d"
      ]
    }

  , "Digest[Blake2b]::Script":
    { "type": "string"
    , "description": "A Blake2b 32-byte digest of a phase-1 or phase-2 script, CBOR-encoded."
    , "contentEncoding": "base16"
    , "minLength": 56
    , "maxLength": 56
    , "examples":
      [ "90181c517a5beadc9c3fe64bf821d3e889a963fc717003ec248757d3"
      ]
    }

  , "Digest[Blake2b]::ScriptIntegrity":
    { "type": "string"
    , "description": "A Blake2b 32-byte digest of a script-integrity hash (i.e redeemers, datums and cost model, CBOR-encoded)."
    , "contentEncoding": "base16"
    , "minLength": 64
    , "maxLength": 64
    , "examples":
      [ "c248757d390181c517a5beadc9c3fe64bf821d3e889a963fc717003ec248757d"
      ]
    }

  , "Digest[Blake2b]::VerificationKey":
    { "type": "string"
    , "description": "A Blake2b 28-byte digest of an Ed25519 verification key."
    , "contentEncoding": "base16"
    , "minLength": 56
    , "maxLength": 56
    , "examples":
      [ "90181c517a5beadc9c3fe64bf821d3e889a963fc717003ec248757d3"
      ]
    }

  , "Digest[Blake2b]::VrfVerificationKey":
    { "type": "string"
    , "description": "A Blake2b 32-byte digest of a VRF verification key."
    , "contentEncoding": "base16"
    , "minLength": 64
    , "maxLength": 64
    , "examples":
      [ "c248757d390181c517a5beadc9c3fe64bf821d3e889a963fc717003ec248757d"
      ]
    }

  , "DlgCertificate":
    { "type": "object"
    , "description": "A (Byron) delegation certificate."
    , "additionalProperties": false
    , "required": [ "epoch", "issuerVk", "delegateVk", "signature" ]
    , "properties":
      { "epoch": { "$ref": "ogmios.wsp.json#/definitions/Epoch" }
      , "issuerVk": { "$ref": "ogmios.wsp.json#/definitions/GenesisVerificationKey" }
      , "delegateVk": { "$ref": "ogmios.wsp.json#/definitions/GenesisVerificationKey" }
      , "signature": { "$ref": "ogmios.wsp.json#/definitions/IssuerSignature" }
      }
    }

  , "Epoch":
    { "type": "integer"
    , "description": "An epoch number or length."
    , "minimum": 0
    , "maximum": 18446744073709552000
    }

  , "Era":
    { "type": "string"
    , "enum": ["Byron", "Shelley", "Allegra", "Mary", "Alonzo", "Babbage"]
    }

  , "EraMismatch":
    { "type": "object"
    , "description": "An era mismatch between a client request and the era the ledger is in. This may occur when running queries on a syncing node and/or when the node is crossing an era."
    , "additionalProperties": false
    , "required": [ "eraMismatch" ]
    , "properties":
      { "eraMismatch":
        { "type": "object"
        , "additionalProperties": false
        , "required": [ "queryEra", "ledgerEra" ]
        , "properties":
          { "queryEra": { "$ref": "ogmios.wsp.json#/definitions/Era" }
          , "ledgerEra": { "$ref": "ogmios.wsp.json#/definitions/Era" }
          }
        }
      }
    }

  , "EraParameters":
    { "type": "object"
    , "description": "Parameters that can vary across hard forks."
    , "additionalProperties": false
    , "required": [ "epochLength", "slotLength", "safeZone" ]
    , "properties":
      { "epochLength": { "$ref": "ogmios.wsp.json#/definitions/Epoch" }
      , "slotLength": { "$ref": "ogmios.wsp.json#/definitions/SlotLength" }
      , "safeZone":
        { "oneOf":
          [ { "$ref": "ogmios.wsp.json#/definitions/SafeZone" }
          , { "type": "null" }
          ]
        }
      }
    }

  , "EraSummary":
    { "type": "object"
    , "description": "Summary of the confirmed parts of the ledger."
    , "additionalProperties": false
    , "required": [ "start", "end", "parameters" ]
    , "properties":
      { "start": { "$ref": "ogmios.wsp.json#/definitions/Bound" }
      , "end":
        { "oneOf":
          [ { "$ref": "ogmios.wsp.json#/definitions/Bound" }
          , { "type": "null" }
          ]
        }
      , "parameters": { "$ref": "ogmios.wsp.json#/definitions/EraParameters" }
      }
    }

  , "EvaluationFailure":
    { "type": "object"
    , "additionalProperties": false
    , "required": [ "EvaluationFailure" ]
    , "properties":
      { "EvaluationFailure":
        { "oneOf":
            [ { "$ref": "ogmios.wsp.json#/definitions/EvaluationFailure[ScriptFailures]" }
            , { "$ref": "ogmios.wsp.json#/definitions/EvaluationFailure[IncompatibleEra]" }
            , { "$ref": "ogmios.wsp.json#/definitions/EvaluationFailure[AdditionalUtxoOverlap]" }
            , { "$ref": "ogmios.wsp.json#/definitions/EvaluationFailure[NotEnoughSynced]" }
            , { "$ref": "ogmios.wsp.json#/definitions/EvaluationFailure[CannotCreateEvaluationContext]" }
            ]
        }
      }
    }

  , "EvaluationFailure[ScriptFailures]":
    { "type": "object"
    , "additionalProperties": false
    , "required": [ "ScriptFailures" ]
    , "properties":
      { "ScriptFailures":
        { "type": "object"
        , "propertyNames": { "$ref": "ogmios.wsp.json#/definitions/RedeemerPointer" }
        , "additionalProperties": { "$ref": "ogmios.wsp.json#/definitions/ScriptFailure" }
        }
      }
    }

  , "EvaluationFailure[IncompatibleEra]":
    { "type": "object"
    , "description": "Returned when trying to evaluate execution units of a pre-Alonzo transaction. Note that this isn't possible with Ogmios because transactions are always de-serialized as Alonzo transactions."
    , "additionalProperties": false
    , "required": [ "IncompatibleEra" ]
    , "properties":
      { "IncompatibleEra":
        { "type": "string"
        , "description": "The era in which the transaction has been identified."
        , "enum": [ "Byron", "Shelley", "Allegra", "Mary" ]
        }
      }
    }

  , "EvaluationFailure[AdditionalUtxoOverlap]":
    { "type": "object"
    , "description": "Happens when providing an additional UTXO set which overlaps with the UTXO on-chain."
    , "additionalProperties": false
    , "required": [ "AdditionalUtxoOverlap" ]
    , "properties":
      { "AdditionalUtxoOverlap":
        { "type": "array"
        , "items": { "$ref": "ogmios.wsp.json#/definitions/TxIn" }
        }
      }
    }

  , "EvaluationFailure[NotEnoughSynced]":
    { "type": "object"
    , "description": "Happens when attempting to evaluate execution units on a node that isn't enough synchronized."
    , "additionalProperties": false
    , "required": [ "NotEnoughSynced" ]
    , "properties":
      { "NotEnoughSynced":
        { "type": "object"
        , "additionalProperties": false
        , "required": [ "minimumRequiredEra", "currentNodeEra" ]
        , "properties":
          { "minimumRequiredEra": { "$ref": "ogmios.wsp.json#/definitions/Era" }
          , "currentNodeEra": { "$ref": "ogmios.wsp.json#/definitions/Era" }
          }
        }
      }
    }

  , "EvaluationFailure[CannotCreateEvaluationContext]":
    { "type": "object"
    , "description": "Happens when the ledger fails to create an evaluation context from a given transaction. This is mostly due to the transaction being malformed (e.g. wrong redeemer pointer, missing UTxO)."
    , "additionalProperties": false
    , "required": [ "CannotCreateEvaluationContext" ]
    , "properties":
      { "CannotCreateEvaluationContext":
        { "type": "object"
        , "additionalProperties": false
        , "required": [ "reason" ]
        , "properties":
          { "reason": { "type": "string" }
          }
        }
      }
    }

  , "EvaluationResult":
    { "type": "object"
    , "additionalProperties": false
    , "required": [ "EvaluationResult" ]
    , "properties":
      { "EvaluationResult":
        { "type": "object"
        , "propertyNames": { "$ref": "ogmios.wsp.json#/definitions/RedeemerPointer" }
        , "additionalProperties": { "$ref": "ogmios.wsp.json#/definitions/ExUnits" }
        }
      }
    , "examples":
      [ { "spend:1":
          { "memory": 5236222
          , "cpu": 1212353
          }
        , "mint:0":
          { "memory": 5000
          , "cpu": 42
          }
        }
      ]
    }

  , "ExUnits":
    { "type": "object"
    , "additionalProperties": false
    , "required": [ "memory", "steps" ]
    , "properties":
      { "memory": { "$ref": "ogmios.wsp.json#/definitions/UInt64" }
      , "steps": { "$ref": "ogmios.wsp.json#/definitions/UInt64" }
      }
    }

  , "GenesisVerificationKey":
    { "type": "string"
    , "description": "An Ed25519-BIP32 Byron genesis delegate verification key with chain-code."
    , "contentEncoding": "base16"
    , "minLength": 128
    , "maxLength": 128
    }

  , "IndividualPoolRewardsProvenance":
    { "type": "object"
    , "additionalProperties": false
    , "required":
      [ "totalMintedBlocks"
      , "totalStakeShare"
      , "activeStakeShare"
      , "ownerStake"
      , "parameters"
      , "pledgeRatio"
      , "maxRewards"
      , "apparentPerformance"
      , "totalRewards"
      , "leaderRewards"
      ]
    , "properties":
      { "totalMintedBlocks":
          { "$ref": "ogmios.wsp.json#/definitions/UInt64"
          , "description": "The number of blocks the pool produced."
          }
      , "totalStakeShare":
          { "$ref": "ogmios.wsp.json#/definitions/Ratio"
          , "description": "The stake pool's stake share (portion of the total stake)."
          }
      , "activeStakeShare":
          { "$ref": "ogmios.wsp.json#/definitions/Ratio"
          , "description": "The stake pool's active stake share (portion of the active stake)."
          }
      , "ownerStake":
          { "$ref": "ogmios.wsp.json#/definitions/Lovelace"
          , "description": "The number of Lovelace owned by the stake pool owners. If this value is not at least as large as the 'pledgeRatio', the stake pool will not earn any rewards for the given epoch."
          }
      , "parameters":
          { "$ref": "ogmios.wsp.json#/definitions/PoolParameters" }
      , "pledgeRatio":
          { "$ref": "ogmios.wsp.json#/definitions/Ratio"
          , "description": "The stake pool's pledge ratio (over its total stake)."
          }
      , "maxRewards":
          { "$ref": "ogmios.wsp.json#/definitions/Lovelace"
          , "description": "The maximum number of Lovelace this stake pool can earn."
          }
      , "apparentPerformance":
          { "$ref": "ogmios.wsp.json#/definitions/Ratio"
          , "description": "The stake pool's apparent performance according to Section 5.5.2 of the Shelley Design Spec."
          }
      , "totalRewards":
          { "$ref": "ogmios.wsp.json#/definitions/Lovelace"
          , "description": "The total Lovelace earned by the stake pool."
          }
      , "leaderRewards":
          { "$ref": "ogmios.wsp.json#/definitions/Lovelace"
          , "description": "The total Lovelace earned by the stake pool leader."
          }
      }
    }

  , "Int64":
    { "type": "integer"
    , "minimum": -9223372036854775808
    , "maximum": 9223372036854775807
    }

  , "InvalidEntity":
    { "oneOf":
      [ { "type": "object"
        , "additionalProperties": false
        , "required": [ "type", "entity" ]
        , "properties":
          { "type":
            { "type": "string"
            , "enum": [ "address" ]
            }
          , "entity": { "$ref": "ogmios.wsp.json#/definitions/Address" }
          }
        }
      , { "type": "object"
        , "additionalProperties": false
        , "required": [ "type", "entity" ]
        , "properties":
          { "type":
            { "type": "string"
            , "enum": [ "poolRegistration" ]
            }
          , "entity": { "$ref": "ogmios.wsp.json#/definitions/PoolId" }
          }
        }
      , { "type": "object"
        , "additionalProperties": false
        , "required": [ "type", "entity" ]
        , "properties":
          { "type":
            { "type": "string"
            , "enum": [ "rewardAccount" ]
            }
          , "entity": { "$ref": "ogmios.wsp.json#/definitions/RewardAccount" }
          }
        }
      ]
    }

  , "IssuerVrfVerificationKey":
    { "type": "string"
    , "description": "A key identifying a block issuer."
    , "contentEncoding": "base64"
    }

  , "IssuerSignature":
    { "type": "string"
    , "description": "Signature proving a block was issued by a given issuer VRF key."
    , "contentEncoding": "base64"
    }

  , "Language":
    { "type": "string"
    , "enum": [ "plutus:v1", "plutus:v2" ]
    }

  , "Lovelace":
    { "type": "integer"
    , "description": "A number of lovelace, possibly large when summed up."
    }

  , "LovelaceDelta":
    { "type": "integer"
    , "description": "An amount, possibly negative, in Lovelace (1e6 Lovelace = 1 Ada)."
    , "minimum": -9223372036854775808
    , "maximum": 9223372036854775807
    }

  , "KesVerificationKey":
    { "type": "string"
    , "contentEncoding": "base64"
    }

  , "MempoolSizeAndCapacity":
    { "type": "object"
    , "additionalProperties": false
    , "required": [ "capacity", "currentSize", "numberOfTxs" ]
    , "properties":
      { "capacity": { "$ref": "ogmios.wsp.json#/definitions/UInt32" }
      , "currentSize": { "$ref": "ogmios.wsp.json#/definitions/UInt32" }
      , "numberOfTxs": { "$ref": "ogmios.wsp.json#/definitions/UInt32" }
      }
    }

  , "Metadata":
    { "type": "object"
    , "propertyNames": { "pattern": "^-?[0-9]+$" }
    , "examples":
      [ { "42":
          { "int": 14
          }
        }
      , { "42":
          { "string": "Some Text"
          }
        }
      , { "1337":
          { "list":
            [ { "string": "foo" }
            , { "map": [ { "k": { "string": "bar" }, "v": { "int": 3 } } ] }
            ]
          }
        }
      ]
    , "additionalProperties": { "$ref": "ogmios.wsp.json#/definitions/Metadatum" }
    }

  , "Metadatum":
    { "oneOf":
      [ { "type": "object"
        , "title": "int"
        , "additionalProperties": false
        , "required": ["int"]
        , "properties":
          { "int":
              { "type": "integer"
              }
          }
        }
      , { "type": "object"
        , "title": "string"
        , "additionalProperties": false
        , "required": ["string"]
        , "properties":
          { "string":
              { "type": "string"
              }
          }
        }
      , { "type": "object"
        , "title": "bytes"
        , "additionalProperties": false
        , "required": ["bytes"]
        , "properties":
          { "bytes":
            { "type": "string"
            , "contentEncoding": "base16"
            , "pattern": "^[0-9a-f]*$"
            }
          }
        }
      , { "type": "object"
        , "title": "list"
        , "additionalProperties": false
        , "required": ["list"]
        , "properties":
          { "list":
            { "type": "array"
            , "items": { "$ref": "ogmios.wsp.json#/definitions/Metadatum" }
            }
          }
        }
      , { "type": "object"
        , "title": "map"
        , "additionalProperties": false
        , "required": ["map"]
        , "properties":
          { "map":
            { "type": "array"
            , "items": { "$ref": "ogmios.wsp.json#/definitions/MetadatumMap" }
            }
          }
        }
      ]
    }

  , "MetadatumMap":
    { "type": "object"
    , "additionalProperties": false
    , "required": ["k", "v"]
    , "properties":
      { "k": { "$ref": "ogmios.wsp.json#/definitions/Metadatum" }
      , "v": { "$ref": "ogmios.wsp.json#/definitions/Metadatum" }
      }
    }

  , "Network":
    { "type": "string"
    , "description": "A network target, as defined since the Shelley era."
    , "enum": [ "mainnet", "testnet" ]
    }

  , "NetworkMagic":
    { "type": "integer"
    , "description": "A magic number for telling networks apart. (e.g. 764824073)"
    , "minimum": 0
    , "maximum": 4294967296
    , "examples":
      [ 764824073
      ]
    }

  , "Nonce":
    { "oneOf":
      [ { "type": "string"
        , "enum": ["neutral"]
        , "title": "neutral"
        }
      , { "$ref": "ogmios.wsp.json#/definitions/Digest[Blake2b]::Nonce" }
      ]
    }

  , "NonMyopicMemberRewards":
    { "type": "object"
    , "description": "Rewards that can be expected assuming a pool is fully saturated. Such rewards are said non-myopic, in opposition to short-sighted rewards looking at immediate benefits. Keys of the map can be either Lovelace amounts or account credentials depending on the query."
    , "propertyNames": { "pattern": "^[0-9]+|[0-9a-f]+$" }
    , "additionalProperties":
      { "type": "object"
      , "propertyNames": { "contentEncoding": "bech32", "pattern": "^[0-9a-f]+$" }
      , "additionalProperties":
        { "type": "number"
        , "minimum": 0
        }
      }
    , "examples":
      [ { "1000000":
          { "pool1qqqqqdk4zhsjuxxd8jyvwncf5eucfskz0xjjj64fdmlgj735lr9": 688
          , "pool1qqqqpanw9zc0rzh0yp247nzf2s35uvnsm7aaesfl2nnejaev0uc": 676
          , "pool1qqqqzyqf8mlm70883zht60n4q6uqxg4a8x266sewv8ad2grkztl": 0
          }
        , "bc1597ad71c55d2d009a9274b3831ded155118dd769f5376decc1369":
          { "pool1qfzjwrtupyvzx0atp5pa3m82v7s8z2eqyqffa0grpyf4j349h6r": 0
          , "pool1qfxukshs4fkcrflzdnxa2fdza5lfvew3y6echg8ckaa4q8m5hyf": 103181546
          }
        }
      ]
    }

  , "Null":
    { "type": "null"
    }

  , "NullableUInt64":
    { "oneOf":
      [ { "$ref": "ogmios.wsp.json#/definitions/UInt64" }
      , { "$ref": "ogmios.wsp.json#/definitions/Null"}
      ]
    }

  , "NullableRatio":
    { "oneOf":
      [ { "$ref": "ogmios.wsp.json#/definitions/Ratio" }
      , { "$ref": "ogmios.wsp.json#/definitions/Null"}
      ]
    }

  , "OpCert":
    { "type": "object"
    , "description": "Certificate identifying a stake pool operator."
    , "additionalProperties": false
    , "properties":
      { "count": { "$ref": "ogmios.wsp.json#/definitions/UInt64" }
      , "sigma": { "$ref": "ogmios.wsp.json#/definitions/Signature" }
      , "kesPeriod": { "$ref": "ogmios.wsp.json#/definitions/UInt64" }
      , "hotVk": { "$ref": "ogmios.wsp.json#/definitions/KesVerificationKey" }
      }
    }

  , "Origin":
    { "type": "string"
    , "description": "The origin of the blockchain. This point is special in the sense that it doesn't point to any existing slots, but is preceding any existing other point."
    , "title": "origin"
    , "enum": [ "origin" ]
    }

  , "PointOrOrigin":
    { "oneOf":
      [ { "type": "object"
        , "description": "A point on the chain, identified by a slot and a block header hash."
        , "title": "point"
        , "additionalProperties": false
        , "required": [ "slot", "hash" ]
        , "properties":
          { "slot": { "$ref": "ogmios.wsp.json#/definitions/Slot" }
          , "hash": { "$ref": "ogmios.wsp.json#/definitions/Digest[Blake2b]::Block[*].header" }
          }
        }
      , { "$ref": "ogmios.wsp.json#/definitions/Origin" }
      ]
    }

  , "PolicyId":
    { "$ref": "ogmios.wsp.json#/definitions/Digest[Blake2b]::Script"
    }

  , "PoolDistribution":
    { "type": "object"
    , "description": "Distribution of stake across registered stake pools. Each key in the map corresponds to a pool id."
    , "propertyNames": { "$ref": "ogmios.wsp.json#/definitions/PoolId" }
    , "additionalProperties":
      { "type": "object"
      , "additionalProperties": false
      , "required": ["stake", "vrf"]
      , "properties":
        { "stake": { "$ref": "ogmios.wsp.json#/definitions/Ratio" }
        , "vrf": { "$ref": "ogmios.wsp.json#/definitions/Digest[Blake2b]::VrfVerificationKey" }
        }
      }
    , "examples":
      [ { "pool1qqqqqdk4zhsjuxxd8jyvwncf5eucfskz0xjjj64fdmlgj735lr9":
          { "stake": "64666784451745/32381463809418351"
          , "vrf": "6de7605b2afd7e205318fc8b4329d26439b5b179b4746fea12f1ce50395f5d9e"
          }
        , "pool1qqqqpanw9zc0rzh0yp247nzf2s35uvnsm7aaesfl2nnejaev0uc":
          { "stake": "7072561631906/10793821269806117"
          , "vrf": "bb862fcc397de6c06dea9a9ad8442a3d17826e01799a79b861fc083341eaed3d"
          }
        }
      ]
    }

  , "PoolId":
    { "type": "string"
    , "description": "A Blake2b 32-byte digest of a pool's verification key."
    , "contentEncoding": "bech32"
    , "pattern": "^pool1[0-9a-z]*$"
    , "examples":
      [ "pool1qqqqpanw9zc0rzh0yp247nzf2s35uvnsm7aaesfl2nnejaev0uc"
      , "pool1qqqqqdk4zhsjuxxd8jyvwncf5eucfskz0xjjj64fdmlgj735lr9"
      ]
    }

  , "PoolParameters":
    { "type": "object"
    , "additionalProperties": false
    , "required": ["owners","cost","margin","pledge","vrf","metadata","id","relays","rewardAccount"]
    , "properties":
      { "owners":
        { "type": "array"
        , "items": { "$ref": "ogmios.wsp.json#/definitions/Digest[Blake2b]::VerificationKey" }
        }
      , "cost": { "$ref": "ogmios.wsp.json#/definitions/Lovelace" }
      , "margin": { "$ref": "ogmios.wsp.json#/definitions/Ratio" }
      , "pledge": { "$ref": "ogmios.wsp.json#/definitions/Lovelace" }
      , "vrf": { "$ref": "ogmios.wsp.json#/definitions/Digest[Blake2b]::VrfVerificationKey" }
      , "metadata":
        { "oneOf":
          [ { "$ref": "ogmios.wsp.json#/definitions/Null"}
          , { "type": "object"
            , "title": "poolMetadata"
            , "additionalProperties": false
            , "required": ["hash","url"]
            , "properties":
              { "hash": { "$ref": "ogmios.wsp.json#/definitions/Digest[Blake2b]::PoolMetadata" }
              , "url":
                { "type": "string"
                , "format": "uri"
                }
              }
            }
          ]
        }
      , "id": { "$ref": "ogmios.wsp.json#/definitions/PoolId" }
      , "relays":
        { "type": "array"
        , "items": { "$ref": "ogmios.wsp.json#/definitions/Relay" }
        }
      , "rewardAccount": { "$ref": "ogmios.wsp.json#/definitions/RewardAccount" }
      }
    }

  , "PoolsRanking":
    { "type": "object"
    , "propertyNames": { "$ref": "ogmios.wsp.json#/definitions/PoolId" }
    , "additionalProperties":
      { "type": "object"
      , "additionalProperties": false
      , "required":
        [ "score"
        , "estimatedHitRate"
        ]
      , "properties":
        { "score": { "type": "number" }
        , "estimatedHitRate": { "type": "number" }
        }
      }
    , "examples":
      [ { "pool15erywju02scjv9gxkmp885c8catf5n4ke9459h2299fq57u9c3e":
          { "estimatedHitRate": 0.46007879047717787
          , "score": 0.46007879047717787
          }
        , "pool1uzn3gvvcztplwua6qnk966elln264kzsq6q9kprmpqj5zytzn03":
          { "estimatedHitRate": 0.4434403878475427
          , "score": 0.4434403878475427
          }
        }
      ]
    }

  , "Prices":
    { "type": "object"
    , "additionalProperties": false
    , "required": [ "memory", "steps" ]
    , "properties":
      { "memory": { "$ref": "ogmios.wsp.json#/definitions/Ratio" }
      , "steps": { "$ref": "ogmios.wsp.json#/definitions/Ratio" }
      }
    }

  , "ProtocolMagicId":
    { "type": "integer"
    , "minimum": 0
    , "maximum": 4294967295
    , "examples":
      [ 764824073
      ]
    }

  , "ProtocolParameters[Byron]":
    { "type": "object"
    , "additionalProperties": false
    , "required":
      [ "heavyDlgThreshold"
      , "maxBlockSize"
      , "maxHeaderSize"
      , "maxProposalSize"
      , "maxTxSize"
      , "mpcThreshold"
      , "scriptVersion"
      , "slotDuration"
      , "unlockStakeEpoch"
      , "updateProposalThreshold"
      , "updateProposalTimeToLive"
      , "updateVoteThreshold"
      , "txFeePolicy"
      , "softforkRule"
      ]
    , "properties":
      { "heavyDlgThreshold": { "$ref": "ogmios.wsp.json#/definitions/NullableRatio" }
      , "maxBlockSize": { "$ref": "ogmios.wsp.json#/definitions/NullableUInt64" }
      , "maxHeaderSize": { "$ref": "ogmios.wsp.json#/definitions/NullableUInt64" }
      , "maxProposalSize": { "$ref": "ogmios.wsp.json#/definitions/NullableUInt64" }
      , "maxTxSize": { "$ref": "ogmios.wsp.json#/definitions/NullableUInt64" }
      , "mpcThreshold": { "$ref": "ogmios.wsp.json#/definitions/NullableRatio" }
      , "scriptVersion": { "$ref": "ogmios.wsp.json#/definitions/NullableUInt64" }
      , "slotDuration": { "$ref": "ogmios.wsp.json#/definitions/NullableUInt64" }
      , "unlockStakeEpoch": { "$ref": "ogmios.wsp.json#/definitions/NullableUInt64" }
      , "updateProposalThreshold": { "$ref": "ogmios.wsp.json#/definitions/NullableRatio" }
      , "updateProposalTimeToLive": { "$ref": "ogmios.wsp.json#/definitions/NullableUInt64" }
      , "updateVoteThreshold": { "$ref": "ogmios.wsp.json#/definitions/NullableRatio" }
      , "txFeePolicy":
        { "oneOf":
          [ { "$ref": "ogmios.wsp.json#/definitions/TxFeePolicy" }
          , { "$ref": "ogmios.wsp.json#/definitions/Null"}
          ]
        }
      , "softforkRule":
        { "oneOf":
          [ { "$ref": "ogmios.wsp.json#/definitions/SoftForkRule" }
          , { "$ref": "ogmios.wsp.json#/definitions/Null"}
          ]
        }
      }
    }

  , "ProtocolParameters[Shelley]":
    { "type": "object"
    , "additionalProperties": false
    , "required":
      [ "minFeeCoefficient"
      , "minFeeConstant"
      , "maxBlockBodySize"
      , "maxBlockHeaderSize"
      , "maxTxSize"
      , "stakeKeyDeposit"
      , "poolDeposit"
      , "poolRetirementEpochBound"
      , "desiredNumberOfPools"
      , "poolInfluence"
      , "monetaryExpansion"
      , "treasuryExpansion"
      , "decentralizationParameter"
      , "minUtxoValue"
      , "minPoolCost"
      , "extraEntropy"
      , "protocolVersion"
      ]
    , "properties":
      { "minFeeCoefficient": { "$ref": "ogmios.wsp.json#/definitions/NullableUInt64" }
      , "minFeeConstant": { "$ref": "ogmios.wsp.json#/definitions/NullableUInt64" }
      , "maxBlockBodySize": { "$ref": "ogmios.wsp.json#/definitions/NullableUInt64" }
      , "maxBlockHeaderSize": { "$ref": "ogmios.wsp.json#/definitions/NullableUInt64" }
      , "maxTxSize": { "$ref": "ogmios.wsp.json#/definitions/NullableUInt64" }
      , "stakeKeyDeposit": { "$ref": "ogmios.wsp.json#/definitions/NullableUInt64" }
      , "poolDeposit": { "$ref": "ogmios.wsp.json#/definitions/NullableUInt64" }
      , "poolRetirementEpochBound": { "$ref": "ogmios.wsp.json#/definitions/NullableUInt64" }
      , "desiredNumberOfPools": { "$ref": "ogmios.wsp.json#/definitions/NullableUInt64" }
      , "poolInfluence": { "$ref": "ogmios.wsp.json#/definitions/NullableRatio" }
      , "monetaryExpansion": { "$ref": "ogmios.wsp.json#/definitions/NullableRatio" }
      , "treasuryExpansion": { "$ref": "ogmios.wsp.json#/definitions/NullableRatio" }
      , "decentralizationParameter": { "$ref": "ogmios.wsp.json#/definitions/NullableRatio" }
      , "minUtxoValue": { "$ref": "ogmios.wsp.json#/definitions/NullableUInt64" }
      , "minPoolCost": { "$ref": "ogmios.wsp.json#/definitions/NullableUInt64" }
      , "extraEntropy":
        { "oneOf":
          [ { "$ref": "ogmios.wsp.json#/definitions/Nonce" }
          , { "$ref": "ogmios.wsp.json#/definitions/Null"}
          ]
        }
      , "protocolVersion":
        { "oneOf":
          [ { "$ref": "ogmios.wsp.json#/definitions/ProtocolVersion" }
          , { "$ref": "ogmios.wsp.json#/definitions/Null"}
          ]
        }
      }
    }

  , "ProtocolParameters[Alonzo]":
    { "type": "object"
    , "additionalProperties": false
    , "required":
      [ "minFeeCoefficient"
      , "minFeeConstant"
      , "maxBlockBodySize"
      , "maxBlockHeaderSize"
      , "maxTxSize"
      , "stakeKeyDeposit"
      , "poolDeposit"
      , "poolRetirementEpochBound"
      , "desiredNumberOfPools"
      , "poolInfluence"
      , "monetaryExpansion"
      , "treasuryExpansion"
      , "decentralizationParameter"
      , "minPoolCost"
      , "coinsPerUtxoWord"
      , "maxValueSize"
      , "collateralPercentage"
      , "maxCollateralInputs"
      , "extraEntropy"
      , "protocolVersion"
      , "costModels"
      , "prices"
      , "maxExecutionUnitsPerTransaction"
      , "maxExecutionUnitsPerBlock"
      ]
    , "properties":
      { "minFeeCoefficient": { "$ref": "ogmios.wsp.json#/definitions/NullableUInt64" }
      , "minFeeConstant": { "$ref": "ogmios.wsp.json#/definitions/NullableUInt64" }
      , "maxBlockBodySize": { "$ref": "ogmios.wsp.json#/definitions/NullableUInt64" }
      , "maxBlockHeaderSize": { "$ref": "ogmios.wsp.json#/definitions/NullableUInt64" }
      , "maxTxSize": { "$ref": "ogmios.wsp.json#/definitions/NullableUInt64" }
      , "stakeKeyDeposit": { "$ref": "ogmios.wsp.json#/definitions/NullableUInt64" }
      , "poolDeposit": { "$ref": "ogmios.wsp.json#/definitions/NullableUInt64" }
      , "poolRetirementEpochBound": { "$ref": "ogmios.wsp.json#/definitions/NullableUInt64" }
      , "desiredNumberOfPools": { "$ref": "ogmios.wsp.json#/definitions/NullableUInt64" }
      , "poolInfluence": { "$ref": "ogmios.wsp.json#/definitions/NullableRatio" }
      , "monetaryExpansion": { "$ref": "ogmios.wsp.json#/definitions/NullableRatio" }
      , "treasuryExpansion": { "$ref": "ogmios.wsp.json#/definitions/NullableRatio" }
      , "decentralizationParameter": { "$ref": "ogmios.wsp.json#/definitions/NullableRatio" }
      , "minPoolCost": { "$ref": "ogmios.wsp.json#/definitions/NullableUInt64" }
      , "coinsPerUtxoWord": { "$ref": "ogmios.wsp.json#/definitions/NullableUInt64" }
      , "maxValueSize": { "$ref": "ogmios.wsp.json#/definitions/NullableUInt64" }
      , "collateralPercentage": { "$ref": "ogmios.wsp.json#/definitions/NullableUInt64" }
      , "maxCollateralInputs": { "$ref": "ogmios.wsp.json#/definitions/NullableUInt64" }
      , "extraEntropy":
        { "oneOf":
          [ { "$ref": "ogmios.wsp.json#/definitions/Nonce" }
          , { "$ref": "ogmios.wsp.json#/definitions/Null"}
          ]
        }
      , "protocolVersion":
        { "oneOf":
          [ { "$ref": "ogmios.wsp.json#/definitions/ProtocolVersion" }
          , { "$ref": "ogmios.wsp.json#/definitions/Null"}
          ]
        }
      , "costModels":
        { "oneOf":
          [ { "$ref": "ogmios.wsp.json#/definitions/CostModels" }
          , { "$ref": "ogmios.wsp.json#/definitions/Null"}
          ]
        }
      , "prices":
        { "oneOf":
          [ { "$ref": "ogmios.wsp.json#/definitions/Prices" }
          , { "$ref": "ogmios.wsp.json#/definitions/Null"}
          ]
        }
      , "maxExecutionUnitsPerTransaction":
        { "oneOf":
          [ { "$ref": "ogmios.wsp.json#/definitions/ExUnits" }
          , { "$ref": "ogmios.wsp.json#/definitions/Null"}
          ]
        }
      , "maxExecutionUnitsPerBlock":
        { "oneOf":
          [ { "$ref": "ogmios.wsp.json#/definitions/ExUnits" }
          , { "$ref": "ogmios.wsp.json#/definitions/Null"}
          ]
        }
      }
    }

  , "ProtocolParameters[Babbage]":
    { "type": "object"
    , "additionalProperties": false
    , "required":
      [ "minFeeCoefficient"
      , "minFeeConstant"
      , "maxBlockBodySize"
      , "maxBlockHeaderSize"
      , "maxTxSize"
      , "stakeKeyDeposit"
      , "poolDeposit"
      , "poolRetirementEpochBound"
      , "desiredNumberOfPools"
      , "poolInfluence"
      , "monetaryExpansion"
      , "treasuryExpansion"
      , "minPoolCost"
      , "coinsPerUtxoByte"
      , "maxValueSize"
      , "collateralPercentage"
      , "maxCollateralInputs"
      , "protocolVersion"
      , "costModels"
      , "prices"
      , "maxExecutionUnitsPerTransaction"
      , "maxExecutionUnitsPerBlock"
      ]
    , "properties":
      { "minFeeCoefficient": { "$ref": "ogmios.wsp.json#/definitions/NullableUInt64" }
      , "minFeeConstant": { "$ref": "ogmios.wsp.json#/definitions/NullableUInt64" }
      , "maxBlockBodySize": { "$ref": "ogmios.wsp.json#/definitions/NullableUInt64" }
      , "maxBlockHeaderSize": { "$ref": "ogmios.wsp.json#/definitions/NullableUInt64" }
      , "maxTxSize": { "$ref": "ogmios.wsp.json#/definitions/NullableUInt64" }
      , "stakeKeyDeposit": { "$ref": "ogmios.wsp.json#/definitions/NullableUInt64" }
      , "poolDeposit": { "$ref": "ogmios.wsp.json#/definitions/NullableUInt64" }
      , "poolRetirementEpochBound": { "$ref": "ogmios.wsp.json#/definitions/NullableUInt64" }
      , "desiredNumberOfPools": { "$ref": "ogmios.wsp.json#/definitions/NullableUInt64" }
      , "poolInfluence": { "$ref": "ogmios.wsp.json#/definitions/NullableRatio" }
      , "monetaryExpansion": { "$ref": "ogmios.wsp.json#/definitions/NullableRatio" }
      , "treasuryExpansion": { "$ref": "ogmios.wsp.json#/definitions/NullableRatio" }
      , "minPoolCost": { "$ref": "ogmios.wsp.json#/definitions/NullableUInt64" }
      , "coinsPerUtxoByte": { "$ref": "ogmios.wsp.json#/definitions/NullableUInt64" }
      , "maxValueSize": { "$ref": "ogmios.wsp.json#/definitions/NullableUInt64" }
      , "collateralPercentage": { "$ref": "ogmios.wsp.json#/definitions/NullableUInt64" }
      , "maxCollateralInputs": { "$ref": "ogmios.wsp.json#/definitions/NullableUInt64" }
      , "protocolVersion":
        { "oneOf":
          [ { "$ref": "ogmios.wsp.json#/definitions/ProtocolVersion" }
          , { "$ref": "ogmios.wsp.json#/definitions/Null"}
          ]
        }
      , "costModels":
        { "oneOf":
          [ { "$ref": "ogmios.wsp.json#/definitions/CostModels" }
          , { "$ref": "ogmios.wsp.json#/definitions/Null"}
          ]
        }
      , "prices":
        { "oneOf":
          [ { "$ref": "ogmios.wsp.json#/definitions/Prices" }
          , { "$ref": "ogmios.wsp.json#/definitions/Null"}
          ]
        }
      , "maxExecutionUnitsPerTransaction":
        { "oneOf":
          [ { "$ref": "ogmios.wsp.json#/definitions/ExUnits" }
          , { "$ref": "ogmios.wsp.json#/definitions/Null"}
          ]
        }
      , "maxExecutionUnitsPerBlock":
        { "oneOf":
          [ { "$ref": "ogmios.wsp.json#/definitions/ExUnits" }
          , { "$ref": "ogmios.wsp.json#/definitions/Null"}
          ]
        }
      }
    }

  , "ProtocolVersion":
    { "type": "object"
    , "additionalProperties": false
    , "required": [ "major", "minor" ]
    , "properties":
      { "major": { "$ref": "ogmios.wsp.json#/definitions/UInt32" }
      , "minor": { "$ref": "ogmios.wsp.json#/definitions/UInt32" }
      , "patch": { "$ref": "ogmios.wsp.json#/definitions/UInt32" }
      }
    }

  , "QueryUnavailableInCurrentEra":
    { "type": "string"
    , "description": "The requested query is not available in the current node era. It could be that the node is not fully synced."
    , "enum": [ "QueryUnavailableInCurrentEra" ]
    }

  , "Ratio":
    { "type": "string"
    , "description": "A ratio of two integers, to express exact fractions."
    , "pattern": "^-?[0-9]+/[0-9]+$"
    , "examples":
      [ "2/3"
      , "7/8"
      ]
    }

  , "Redeemer":
    { "type": "object"
    , "examples":
      [ { "executionUnits":
          { "memory": 2
          , "steps": 2
          }
        , "redeemer": "ggRCqSQ="
        }
      ]
    , "additionalProperties": false
    , "required": [ "redeemer", "executionUnits" ]
    , "properties":
      { "redeemer": { "$ref": "ogmios.wsp.json#/definitions/RedeemerData" }
      , "executionUnits": { "$ref": "ogmios.wsp.json#/definitions/ExUnits" }
      }
    }

  , "RedeemerData":
    { "type": "string"
    , "contentEncoding": "base16"
    , "description": "Plutus data, CBOR-serialised."
    }

  , "RedeemerPointer":
    { "type": "string"
    , "pattern": "^(spend|mint|certificate|withdrawal):[0-9]+$"
    }

  , "RelativeTime":
    { "type": "number"
    , "description": "A time in seconds relative to another one (typically, system start or era start). Starting from v5.5.4, this can be a floating number. Before v5.5.4, the floating value would be rounded to the nearest second."
    , "minimum": 0
    }

  , "Relay":
    { "oneOf":
      [ { "type": "object"
        , "title": "by address"
        , "additionalProperties": false
        , "required": ["ipv4","ipv6","port"]
        , "properties":
          { "ipv4":
            { "oneOf":
              [ { "type": "string" }
              , { "$ref": "ogmios.wsp.json#/definitions/Null"}
              ]
            }
          , "ipv6":
            { "oneOf":
              [ { "type": "string" }
              , { "$ref": "ogmios.wsp.json#/definitions/Null"}
              ]
            }
          , "port":
            { "oneOf":
              [ { "type": "integer"
                , "minimum": 0
                , "maximum": 65535
                }
              , { "$ref": "ogmios.wsp.json#/definitions/Null" }
              ]
            }
          }
        }
      , { "type": "object"
        , "title": "by name"
        , "additionalProperties": false
        , "required": ["hostname","port"]
        , "properties":
          { "hostname": { "type": "string" }
          , "port":
            { "oneOf":
              [ { "type": "integer"
                , "minimum": 0
                , "maximum": 65535
                }
              , { "$ref": "ogmios.wsp.json#/definitions/Null" }
              ]
            }
          }
        }
      ]
    }

  , "Rewards":
    { "type": "object"
    , "additionalProperties": { "$ref": "ogmios.wsp.json#/definitions/LovelaceDelta" }
    , "propertyNames": { "pattern": "[0-9a-f]{56}$" }
    , "examples":
      [ { "6d06fe0a5a8cb6d2bcc352581dea626bb5b2f66edf85678b2f2fa7b5": 123456789
        }
      ]
    }

  , "RewardAccount":
    { "type": "string"
    , "description": "A reward account, also known as 'stake address'."
    , "contentEncoding": "bech32"
    , "pattern": "^stake(_test)?1[0-9a-z]+$"
    , "examples":
      [ "stake1ux7pt9adw8z46tgqn2f8fvurrhk325gcm4mf75mkmmxpx6gae9mzv"
      ]
    }

  , "RewardInfoPool":
    { "type": "object"
    , "additionalProperties": false
    , "required": [ "stake", "ownerStake", "approximatePerformance", "poolParameters" ]
    , "properties":
      { "stake": { "$ref": "ogmios.wsp.json#/definitions/Lovelace" }
      , "ownerStake":
        { "$ref": "ogmios.wsp.json#/definitions/Lovelace"
        , "description": "The number of Lovelace owned by the stake pool owners. If this value is not at least as large as the 'pledgeRatio', the stake pool will not earn any rewards for the given epoch."
        }
      , "approximatePerformance":
        { "type": "number"
        , "description": "Number of blocks produced divided by expected number of blocks (based on stake and epoch progress). Can be larger than 1.0 for pools that get lucky."
        , "minimum": 0
        }
      , "poolParameters":
        { "type": "object"
        , "description": "Some of the pool parameters relevant for the reward calculation."
        , "additionalProperties": false
        , "required": [ "cost", "margin", "pledge" ]
        , "properties":
          { "cost": { "$ref": "ogmios.wsp.json#/definitions/Lovelace" }
          , "margin": { "$ref": "ogmios.wsp.json#/definitions/Ratio" }
          , "pledge": { "$ref": "ogmios.wsp.json#/definitions/Lovelace" }
          }
        }
      }
    }

  , "RewardPot":
    { "type": "string"
    , "description": "Source of rewards as defined by the protocol parameters."
    , "enum": ["reserves", "treasury"]
    }

  , "RewardsProvenance'":
    { "type": "object"
    , "description": "Details about how rewards are calculated for the ongoing epoch."
    , "additionalProperties": false
    , "required": [ "desiredNumberOfPools", "poolInfluence", "totalRewards", "activeStake", "pools" ]
    , "properties":
      { "desiredNumberOfPools":
        { "type": "integer"
        , "description": "Desired number of stake pools."
        , "minimum": 0
        , "maximum": 18446744073709552999
        }
      , "poolInfluence":
        { "type": "string"
        , "description": "Influence of the pool owner's pledge on rewards, as a ratio of two integers."
        , "pattern": "^-?[0-9]+/[0-9]+$"
        , "examples":
          [ "2/3"
          , "7/8"
          ]
        }
      , "totalRewards":
        { "type": "integer"
        , "description": "Total rewards available for the given epoch."
        }
      , "activeStake":
        { "type": "integer"
        , "description": "The total amount of staked Lovelace during this epoch."
        }
      , "pools":
        { "type": "object"
        , "additionalProperties": { "$ref": "ogmios.wsp.json#/definitions/RewardInfoPool" }
        , "propertyNames": { "$ref": "ogmios.wsp.json#/definitions/PoolId" }
        }
      }
    }

  , "RewardsProvenance":
    { "type": "object"
    , "description": "Details about how rewards are calculated for the ongoing epoch."
    , "examples":
      [ { "pools":
          { "pool1uzn3gvvcztplwua6qnk966elln264kzsq6q9kprmpqj5zytzn03":
            { "leaderRewards": 952
            , "totalMintedBlocks": 710
            , "apparentPerformance": "18812959026/99805300093"
            , "totalStakeShare": "522895940905/1291880908953"
            , "parameters":
              { "owners": []
              , "cost": 697
              , "margin": "1/1"
              , "pledge": 137
              , "vrf": "03170a2e7597b7b7e3d84c05391d139a62b157e78786d8c082f29dcf4c111314"
              , "metadata":
                { "hash": "62797465737472696e67"
                , "url": "https://..."
                }
              , "id": "pool1uzn3gvvcztplwua6qnk966elln264kzsq6q9kprmpqj5zytzn03"
              , "relays": []
              , "rewardAccount": "stake1u8s2w9p3nqfv8amnhgzwchtt8l7dt2kc2qrgqkcy0vyz2sgltd8xl"
              }
            , "maxRewards": 772
            , "totalRewards": 177
            , "pledgeRatio": "1890420803177/2397524606197"
            , "ownerStake": 766
            , "activeStakeShare": "3637271273329/4596544940606"
            }
          }
        , "totalMintedBlocks": 1
        , "rewardsGap": 752
        , "totalExpectedBlocks": 1
        , "activeStake": 844
        , "maxLovelaceSupply": 981
        , "treasuryTax": 819
        , "epochLength": 12432
        , "decentralizationParameter": "144984708469/1172194782596"
        , "availableRewards": 622
        , "mintedBlocks": {}
        , "totalRewards": 281
        , "incentive": 204
        }
      ]
    , "additionalProperties": false
    , "required":
      [ "epochLength"
      , "decentralizationParameter"
      , "maxLovelaceSupply"
      , "mintedBlocks"
      , "totalMintedBlocks"
      , "totalExpectedBlocks"
      , "incentive"
      , "rewardsGap"
      , "availableRewards"
      , "totalRewards"
      , "treasuryTax"
      , "activeStake"
      , "pools"
      ]
    , "properties":
      { "epochLength": { "$ref": "ogmios.wsp.json#/definitions/Epoch" }
      , "decentralizationParameter": { "$ref": "ogmios.wsp.json#/definitions/Ratio" }
      , "maxLovelaceSupply": { "$ref": "ogmios.wsp.json#/definitions/Lovelace" }
      , "mintedBlocks":
        { "type": "object"
        , "description": "Number of blocks minted by each pool."
        , "additionalProperties": { "$ref": "ogmios.wsp.json#/definitions/UInt64" }
        , "propertyNames": { "$ref": "ogmios.wsp.json#/definitions/PoolId" }
        }
      , "totalMintedBlocks":
          { "$ref": "ogmios.wsp.json#/definitions/Int64"
          , "description": "The total number of blocks minted during the given epoch."
          }
      , "totalExpectedBlocks":
          { "$ref": "ogmios.wsp.json#/definitions/Int64"
          , "description": "The number of blocks expected to be produced during the given epoch."
          }
      , "incentive":
          { "$ref": "ogmios.wsp.json#/definitions/Lovelace"
          , "description": "The maximum amount of Lovelace which can be removed from the reserves to be given out as rewards for the given epoch."
          }
      , "rewardsGap":
          { "$ref": "ogmios.wsp.json#/definitions/Lovelace"
          , "description": "The difference between the 'availableRewards' and what was actually distributed."
          }
      , "availableRewards":
          { "$ref": "ogmios.wsp.json#/definitions/Lovelace"
          , "description": "The total Lovelace available for rewards for the given epoch, equal to 'totalRewards' less 'treasuryTax'."
          }
      , "totalRewards":
          { "$ref": "ogmios.wsp.json#/definitions/Lovelace"
          , "description": "The reward pot for the given epoch, equal to the 'incentive' plus the fee pot."
          }
      , "treasuryTax":
          { "$ref": "ogmios.wsp.json#/definitions/Lovelace"
          , "description": "The amount of Lovelace taken for the treasury for the given epoch."
          }
      , "activeStake":
          { "$ref": "ogmios.wsp.json#/definitions/Lovelace"
          , "description": "The amount of Lovelace that is delegated during the given epoch."
          }
      , "pools":
        { "type": "object"
        , "additionalProperties": { "$ref": "ogmios.wsp.json#/definitions/IndividualPoolRewardsProvenance" }
        , "propertyNames": { "$ref": "ogmios.wsp.json#/definitions/PoolId" }
        }
      }
    }

  , "SafeZone":
    { "type": "integer"
    , "description": "Number of slots from the tip of the ledger in which it is guaranteed that no hard fork can take place. This should be (at least) the number of slots in which we are guaranteed to have k blocks."
    , "minimum": 0
    , "maximum": 18446744073709552999
    }

  , "Script":
    { "oneOf":
      [ { "type": "object"
        , "title": "Native"
        , "additionalProperties": false
        , "required": [ "native" ]
        , "properties":
          { "native": { "$ref": "ogmios.wsp.json#/definitions/Script[Native]" }
          }
        }
      , { "type": "object"
        , "title": "PlutusV1"
        , "additionalProperties": false
        , "required": [ "plutus:v1" ]
        , "properties":
          { "plutus:v1": { "$ref": "ogmios.wsp.json#/definitions/Script[Plutus]" }
          }
        }
      , { "type": "object"
        , "title": "PlutusV2"
        , "additionalProperties": false
        , "required": [ "plutus:v2" ]
        , "properties":
          { "plutus:v2": { "$ref": "ogmios.wsp.json#/definitions/Script[Plutus]" }
          }
        }
      ]
    }

  , "Script[Native]":
    { "description": "A phase-1 monetary script. Timelocks constraints are only supported since Allegra."
    , "examples":
        [ "3c07030e36bfff7cd2f004356ef320f3fe3c07030e7cd2f004356437"
        , { "all":
            [ "ec09e5293d384637cd2f004356ef320f3fe3c07030e36bfffe67e2e2"
            , "3c07030e36bfff7cd2f004356ef320f3fe3c07030e7cd2f004356437"
            ]
          }
        ]
    , "anyOf":
      [ { "$ref": "ogmios.wsp.json#/definitions/Digest[Blake2b]::VerificationKey" }
      , { "type": "object"
        , "title": "any"
        , "additionalProperties": false
        , "required": ["any"]
        , "properties":
          { "any":
            { "type": "array"
            , "items": { "$ref": "ogmios.wsp.json#/definitions/Script[Native]" }
            }
          }
        }
      , { "type": "object"
        , "title": "all"
        , "additionalProperties": false
        , "required": ["all"]
        , "properties":
          { "all":
            { "type": "array"
            , "items": { "$ref": "ogmios.wsp.json#/definitions/Script[Native]" }
            }
          }
        }
      , { "type": "object"
        , "title": "NOf"
        , "propertyNames": { "pattern": "^[0-9]+$" }
        , "additionalProperties":
          { "type": "array"
          , "items": { "$ref": "ogmios.wsp.json#/definitions/Script[Native]" }
          }
        }
      , { "type": "object"
        , "title": "expiresAt"
        , "additionalProperties": false
        , "required": [ "expiresAt" ]
        , "properties":
          { "expiresAt": { "$ref": "ogmios.wsp.json#/definitions/Slot" }
          }
        }
      , { "type": "object"
        , "title": "startsAt"
        , "additionalProperties": false
        , "required": [ "startsAt" ]
        , "properties":
          { "startsAt": { "$ref": "ogmios.wsp.json#/definitions/Slot" }
          }
        }
      ]
    }

  , "Script[Plutus]":
    { "type": "string"
    , "description": "A phase-2 Plutus script; or said differently, a serialized Plutus-core program."
    , "contentEncoding": "base16"
    }

  , "ScriptFailure":
    { "type": "array"
    , "description": "Errors which may occur when evaluating an on-chain script."
    , "items":
      { "oneOf":
        [ { "$ref": "ogmios.wsp.json#/definitions/SubmitTxError[extraRedeemers]" }
        , { "$ref": "ogmios.wsp.json#/definitions/SubmitTxError[missingRequiredDatums]" }
        , { "$ref": "ogmios.wsp.json#/definitions/ScriptFailure[missingRequiredScripts]" }
        , { "$ref": "ogmios.wsp.json#/definitions/ScriptFailure[validatorFailed]" }
        , { "$ref": "ogmios.wsp.json#/definitions/ScriptFailure[unknownInputReferencedByRedeemer]" }
        , { "$ref": "ogmios.wsp.json#/definitions/ScriptFailure[nonScriptInputReferencedByRedeemer]" }
        , { "$ref": "ogmios.wsp.json#/definitions/ScriptFailure[illFormedExecutionBudget]" }
        , { "$ref": "ogmios.wsp.json#/definitions/ScriptFailure[noCostModelForLanguage]" }
        ]
      }
    }

  , "ScriptFailure[missingRequiredScripts]":
    { "title": "missingRequiredScripts"
    , "description": "Missing scripts required for validating script inputs."
    , "type": "object"
    , "additionalProperties": false
    , "required": [ "missingRequiredScripts" ]
    , "properties":
      { "missingRequiredScripts":
        { "type": "object"
        , "additionalProperties": false
        , "required": [ "missing", "resolved" ]
        , "properties":
          { "missing":
            { "type": "array"
            , "items": { "$ref": "ogmios.wsp.json#/definitions/RedeemerPointer" }
            }
          , "resolved":
            { "type": "object"
            , "additionalProperties": { "$ref": "ogmios.wsp.json#/definitions/Digest[Blake2b]::Script" }
            , "propertyNames": { "$ref": "ogmios.wsp.json#/definitions/RedeemerPointer" }
            }
          }
        }
      }
    }

  , "ScriptFailure[validatorFailed]":
    { "title": "validatorFailed"
    , "description": "Plutus interpreter error. Returns additional traces produced by the validator."
    , "type": "object"
    , "additionalProperties": false
    , "required": [ "validatorFailed" ]
    , "properties":
      { "validatorFailed":
        { "type": "object"
        , "additionalProperties": false
        , "required": [ "error", "traces" ]
        , "properties":
          { "error": { "type": "string" }
          , "traces":
            { "type": "array"
            , "items": { "type": "string" }
            }
          }
        }
      }
    }

  , "ScriptFailure[unknownInputReferencedByRedeemer]":
    { "title": "unknownInputReferencedByRedeemer"
    , "description": "Non-existing input referenced by a redeemer pointer."
    , "type": "object"
    , "additionalProperties": false
    , "required": [ "unknownInputReferencedByRedeemer" ]
    , "properties":
      { "unknownInputReferencedByRedeemer": { "$ref": "ogmios.wsp.json#/definitions/TxIn" }
      }
    }

  , "ScriptFailure[nonScriptInputReferencedByRedeemer]":
    { "title": "nonScriptInputReferencedByRedeemer"
    , "description": "Input not locked by a Plutus referenced by a redeemer pointer."
    , "type": "object"
    , "additionalProperties": false
    , "required": [ "nonScriptInputReferencedByRedeemer" ]
    , "properties":
      { "nonScriptInputReferencedByRedeemer": { "$ref": "ogmios.wsp.json#/definitions/TxIn" }
      }
    }

  , "ScriptFailure[illFormedExecutionBudget]":
    { "title": "illFormedExecutionBudget"
    , "description": "Invalid execution budget set for a redeemer. In principle, cannot happen in the context of Ogmios."
    , "type": "object"
    , "additionalProperties": false
    , "required": [ "illFormedExecutionBudget" ]
    , "properties":
      { "illFormedExecutionBudget":
        { "oneOf":
          [ { "$ref": "ogmios.wsp.json#/definitions/ExUnits" }
          , { "$ref": "ogmios.wsp.json#/definitions/Null" }
          ]
        }
      }
    }

  , "ScriptFailure[noCostModelForLanguage]":
    { "title": "noCostModelForLanguage"
    , "description": "Input locked by a script which language has no cost model in current protocol parameters. In principle, cannot happen in the context of Ogmios."
    , "type": "object"
    , "additionalProperties": false
    , "required": [ "noCostModelForLanguage" ]
    , "properties":
      { "noCostModelForLanguage": { "$ref": "ogmios.wsp.json#/definitions/Language" }
      }
    }

  , "ScriptPurpose":
    { "oneOf":
      [ { "title": "spend"
        , "type": "object"
        , "additionalProperties": false
        , "required": [ "spend" ]
        , "properties":
          { "spend": { "$ref": "ogmios.wsp.json#/definitions/TxIn" }
          }
        }
      , { "title": "mint"
        , "type": "object"
        , "additionalProperties": false
        , "required": [ "mint" ]
        , "properties":
          { "mint": { "$ref": "ogmios.wsp.json#/definitions/PolicyId" }
          }
        }
      , { "title": "certificate"
        , "type": "object"
        , "additionalProperties": false
        , "required": [ "certificate" ]
        , "properties":
          { "certificate": { "$ref": "ogmios.wsp.json#/definitions/Certificate" }
          }
        }
      , { "title": "withdrawal"
        , "type": "object"
        , "additionalProperties": false
        , "required": [ "withdrawal" ]
        , "properties":
          { "withdrawal": { "$ref": "ogmios.wsp.json#/definitions/RewardAccount" }
          }
        }
      ]
    }

  , "Signature":
    { "type": "string"
    , "description": "A signature coming from an Ed25519 or Ed25519-BIP32 signing key."
    , "contentEncoding": "base64"
    }

  , "Slot":
    { "type": "integer"
    , "description": "An absolute slot number."
    , "minimum": 0
    , "maximum": 18446744073709552000
    }

  , "SlotLength":
    { "type": "number"
    , "description": "A slot length, in seconds. Starting from v5.5.4, this can be a floating number. Before v5.5.4, the floating value would be rounded to the nearest second."
    }

  , "SoftwareVersion":
    { "type": "object"
    , "additionalProperties": false
    , "required": [ "appName", "number" ]
    , "properties":
      { "appName": { "type": "string" }
      , "number": { "$ref": "ogmios.wsp.json#/definitions/UInt32" }
      }
    }

  , "SoftForkRule":
    { "type": "object"
    , "additionalProperties": false
    , "required": [ "initThreshold", "minThreshold", "decrementThreshold" ]
    , "properties":
      { "initThreshold": { "$ref": "ogmios.wsp.json#/definitions/NullableRatio" }
      , "minThreshold": { "$ref": "ogmios.wsp.json#/definitions/NullableRatio" }
      , "decrementThreshold": { "$ref": "ogmios.wsp.json#/definitions/NullableRatio" }
      }
    }

  , "StakeAddress":
    { "type": "string"
    , "description": "A stake address (a.k.a reward account)"
    , "contentEncoding": "bech32"
    , "pattern": "^(stake|stake_test)1[0-9a-z]*$"
    , "examples":
      [ "stake179kzq4qulejydh045yzxwk4ksx780khkl4gdve9kzwd9vjcek9u8h"
      ]
    }

  , "StakeCredential":
    { "oneOf":
      [ { "title": "Base16"
        , "$ref": "ogmios.wsp.json#/definitions/Digest[Blake2b]::Credential"
        }
      , { "title": "Bech32"
        , "type": "string"
        , "description": "A Blake2b 28-byte digest of a verification key or script."
        , "contentEncoding": "bech32"
        , "pattern": "^(stake_vkh|script)1[0-9a-z]*$"
        , "examples":
          [ "script1dss9g887v3rdmadpq3n44d5ph3ma4aha2rtxfdsnnftykaau8x7"
          , "stake_vkh1dss9g887v3rdmadpq3n44d5ph3ma4aha2rtxfdsnnftyklueu8u"
          ]
        }
      , { "title": "Stake Address"
        , "$ref": "ogmios.wsp.json#/definitions/StakeAddress"
        }
      ]
    }

  , "SubmitTxError":
    { "type": "array"
    , "items":
      { "oneOf":
        [ { "$ref": "ogmios.wsp.json#/definitions/EraMismatch" }
        , { "$ref": "ogmios.wsp.json#/definitions/SubmitTxError[invalidWitnesses]" }
        , { "$ref": "ogmios.wsp.json#/definitions/SubmitTxError[missingVkWitnesses]" }
        , { "$ref": "ogmios.wsp.json#/definitions/SubmitTxError[missingScriptWitnesses]" }
        , { "$ref": "ogmios.wsp.json#/definitions/SubmitTxError[scriptWitnessNotValidating]" }
        , { "$ref": "ogmios.wsp.json#/definitions/SubmitTxError[insufficientGenesisSignatures]" }
        , { "$ref": "ogmios.wsp.json#/definitions/SubmitTxError[missingTxMetadata]" }
        , { "$ref": "ogmios.wsp.json#/definitions/SubmitTxError[missingTxMetadataHash]" }
        , { "$ref": "ogmios.wsp.json#/definitions/SubmitTxError[txMetadataHashMismatch]" }
        , { "$ref": "ogmios.wsp.json#/definitions/SubmitTxError[badInputs]" }
        , { "$ref": "ogmios.wsp.json#/definitions/SubmitTxError[expiredUtxo]" }
        , { "$ref": "ogmios.wsp.json#/definitions/SubmitTxError[outsideOfValidityInterval]" }
        , { "$ref": "ogmios.wsp.json#/definitions/SubmitTxError[txTooLarge]" }
        , { "$ref": "ogmios.wsp.json#/definitions/SubmitTxError[missingAtLeastOneInputUtxo]" }
        , { "$ref": "ogmios.wsp.json#/definitions/SubmitTxError[invalidMetadata]" }
        , { "$ref": "ogmios.wsp.json#/definitions/SubmitTxError[feeTooSmall]" }
        , { "$ref": "ogmios.wsp.json#/definitions/SubmitTxError[valueNotConserved]" }
        , { "$ref": "ogmios.wsp.json#/definitions/SubmitTxError[networkMismatch]" }
        , { "$ref": "ogmios.wsp.json#/definitions/SubmitTxError[outputTooSmall]" }
        , { "$ref": "ogmios.wsp.json#/definitions/SubmitTxError[tooManyAssetsInOutput]" }
        , { "$ref": "ogmios.wsp.json#/definitions/SubmitTxError[addressAttributesTooLarge]" }
        , { "$ref": "ogmios.wsp.json#/definitions/SubmitTxError[triesToForgeAda]" }
        , { "$ref": "ogmios.wsp.json#/definitions/SubmitTxError[delegateNotRegistered]" }
        , { "$ref": "ogmios.wsp.json#/definitions/SubmitTxError[unknownOrIncompleteWithdrawals]" }
        , { "$ref": "ogmios.wsp.json#/definitions/SubmitTxError[stakePoolNotRegistered]" }
        , { "$ref": "ogmios.wsp.json#/definitions/SubmitTxError[wrongRetirementEpoch]" }
        , { "$ref": "ogmios.wsp.json#/definitions/SubmitTxError[wrongPoolCertificate]" }
        , { "$ref": "ogmios.wsp.json#/definitions/SubmitTxError[stakeKeyAlreadyRegistered]" }
        , { "$ref": "ogmios.wsp.json#/definitions/SubmitTxError[poolCostTooSmall]" }
        , { "$ref": "ogmios.wsp.json#/definitions/SubmitTxError[poolMetadataHashTooBig]" }
        , { "$ref": "ogmios.wsp.json#/definitions/SubmitTxError[stakeKeyNotRegistered]" }
        , { "$ref": "ogmios.wsp.json#/definitions/SubmitTxError[rewardAccountNotExisting]" }
        , { "$ref": "ogmios.wsp.json#/definitions/SubmitTxError[rewardAccountNotEmpty]" }
        , { "$ref": "ogmios.wsp.json#/definitions/SubmitTxError[wrongCertificateType]" }
        , { "$ref": "ogmios.wsp.json#/definitions/SubmitTxError[unknownGenesisKey]" }
        , { "$ref": "ogmios.wsp.json#/definitions/SubmitTxError[alreadyDelegating]" }
        , { "$ref": "ogmios.wsp.json#/definitions/SubmitTxError[insufficientFundsForMir]" }
        , { "$ref": "ogmios.wsp.json#/definitions/SubmitTxError[tooLateForMir]" }
        , { "$ref": "ogmios.wsp.json#/definitions/SubmitTxError[mirTransferNotCurrentlyAllowed]" }
        , { "$ref": "ogmios.wsp.json#/definitions/SubmitTxError[mirNegativeTransferNotCurrentlyAllowed]" }
        , { "$ref": "ogmios.wsp.json#/definitions/SubmitTxError[mirProducesNegativeUpdate]" }
        , { "$ref": "ogmios.wsp.json#/definitions/SubmitTxError[duplicateGenesisVrf]" }
        , { "$ref": "ogmios.wsp.json#/definitions/SubmitTxError[nonGenesisVoters]" }
        , { "$ref": "ogmios.wsp.json#/definitions/SubmitTxError[updateWrongEpoch]" }
        , { "$ref": "ogmios.wsp.json#/definitions/SubmitTxError[protocolVersionCannotFollow]" }
        , { "$ref": "ogmios.wsp.json#/definitions/SubmitTxError[missingRequiredRedeemers]" }
        , { "$ref": "ogmios.wsp.json#/definitions/SubmitTxError[missingRequiredDatums]" }
        , { "$ref": "ogmios.wsp.json#/definitions/SubmitTxError[unspendableDatums]" }
        , { "$ref": "ogmios.wsp.json#/definitions/SubmitTxError[extraDataMismatch]" }
        , { "$ref": "ogmios.wsp.json#/definitions/SubmitTxError[missingRequiredSignatures]" }
        , { "$ref": "ogmios.wsp.json#/definitions/SubmitTxError[unspendableScriptInputs]" }
        , { "$ref": "ogmios.wsp.json#/definitions/SubmitTxError[extraRedeemers]" }
        , { "$ref": "ogmios.wsp.json#/definitions/SubmitTxError[missingDatumHashesForInputs]" }
        , { "$ref": "ogmios.wsp.json#/definitions/SubmitTxError[missingCollateralInputs]" }
        , { "$ref": "ogmios.wsp.json#/definitions/SubmitTxError[collateralTooSmall]" }
        , { "$ref": "ogmios.wsp.json#/definitions/SubmitTxError[collateralIsScript]" }
        , { "$ref": "ogmios.wsp.json#/definitions/SubmitTxError[collateralHasNonAdaAssets]" }
        , { "$ref": "ogmios.wsp.json#/definitions/SubmitTxError[tooManyCollateralInputs]" }
        , { "$ref": "ogmios.wsp.json#/definitions/SubmitTxError[executionUnitsTooLarge]" }
        , { "$ref": "ogmios.wsp.json#/definitions/SubmitTxError[outsideForecast]" }
        , { "$ref": "ogmios.wsp.json#/definitions/SubmitTxError[validationTagMismatch]" }
        , { "$ref": "ogmios.wsp.json#/definitions/SubmitTxError[collectErrors]" }
        , { "$ref": "ogmios.wsp.json#/definitions/SubmitTxError[extraScriptWitnesses]" }
        , { "$ref": "ogmios.wsp.json#/definitions/SubmitTxError[mirNegativeTransfer]" }
        , { "$ref": "ogmios.wsp.json#/definitions/SubmitTxError[totalCollateralMismatch]" }
        , { "$ref": "ogmios.wsp.json#/definitions/SubmitTxError[malformedReferenceScripts]" }
        , { "$ref": "ogmios.wsp.json#/definitions/SubmitTxError[malformedScriptWitnesses]" }
        ]
      }
    }

  , "SubmitTxError[invalidWitnesses]":
    { "type": "object"
    , "title": "invalidWitnesses"
    , "additionalProperties": false
    , "required": ["invalidWitnesses"]
    , "properties":
      { "invalidWitnesses":
        { "type": "array"
        , "items": { "$ref": "ogmios.wsp.json#/definitions/VerificationKey" }
        }
      }
    }

  , "SubmitTxError[missingVkWitnesses]":
    { "type": "object"
    , "title": "missingVkWitnesses"
    , "additionalProperties": false
    , "required": [ "missingVkWitnesses" ]
    , "properties":
      { "missingVkWitnesses":
        { "type": "array"
        , "items": { "$ref": "ogmios.wsp.json#/definitions/Digest[Blake2b]::VerificationKey" }
        }
      }
    }

  , "SubmitTxError[missingScriptWitnesses]":
    { "type": "object"
    , "title": "missingScriptWitnesses"
    , "additionalProperties": false
    , "required": [ "missingScriptWitnesses" ]
    , "properties":
      { "missingScriptWitnesses":
        { "type": "array"
        , "items": { "$ref": "ogmios.wsp.json#/definitions/Digest[Blake2b]::Script" }
        }
      }
    }

  , "SubmitTxError[scriptWitnessNotValidating]":
    { "type": "object"
    , "title": "scriptWitnessNotValidating"
    , "additionalProperties": false
    , "required": [ "scriptWitnessNotValidating" ]
    , "properties":
      { "scriptWitnessNotValidating":
        { "type": "array"
        , "items": { "$ref": "ogmios.wsp.json#/definitions/Digest[Blake2b]::Script" }
        }
      }
    }

  , "SubmitTxError[insufficientGenesisSignatures]":
    { "type": "object"
    , "title": "insufficientGenesisSignatures"
    , "additionalProperties": false
    , "required": [ "insufficientGenesisSignatures" ]
    , "properties":
      { "insufficientGenesisSignatures":
        { "type": "array"
        , "items": { "$ref": "ogmios.wsp.json#/definitions/Digest[Blake2b]::VerificationKey" }
        }
      }
    }

  , "SubmitTxError[missingTxMetadata]":
    { "type": "object"
    , "title": "missingTxMetadata"
    , "additionalProperties": false
    , "required": [ "missingTxMetadata" ]
    , "properties":
      { "missingTxMetadata": { "$ref": "ogmios.wsp.json#/definitions/Digest[Blake2b]::AuxiliaryDataBody" }
      }
    }

  , "SubmitTxError[missingTxMetadataHash]":
    { "type": "object"
    , "title": "missingTxMetadataHash"
    , "additionalProperties": false
    , "required": [ "missingTxMetadataHash" ]
    , "properties":
      { "missingTxMetadataHash": { "$ref": "ogmios.wsp.json#/definitions/Digest[Blake2b]::AuxiliaryDataBody" }
      }
    }

  , "SubmitTxError[txMetadataHashMismatch]":
    { "type": "object"
    , "title": "txMetadataHashMismatch"
    , "additionalProperties": false
    , "required": [ "txMetadataHashMismatch" ]
    , "properties":
      { "txMetadataHashMismatch":
        { "type": "object"
        , "additionalProperties": false
        , "required": [ "includedHash", "expectedHash" ]
        , "properties":
          { "includedHash": { "$ref": "ogmios.wsp.json#/definitions/Digest[Blake2b]::AuxiliaryDataBody" }
          , "expectedHash": { "$ref": "ogmios.wsp.json#/definitions/Digest[Blake2b]::AuxiliaryDataBody" }
          }
        }
      }
    }

  , "SubmitTxError[badInputs]":
    { "type": "object"
    , "title": "badInputs"
    , "additionalProperties": false
    , "required": [ "badInputs" ]
    , "properties":
      { "badInputs":
        { "type": "array"
        , "items": { "$ref": "ogmios.wsp.json#/definitions/TxIn" }
        }
      }
    }

  , "SubmitTxError[expiredUtxo]":
    { "type": "object"
    , "title": "expiredUtxo"
    , "description": "Only in Shelley. Replaced with 'outsideOfValidityInterval' since Allegra."
    , "additionalProperties": false
    , "required": [ "expiredUtxo" ]
    , "properties":
      { "expiredUtxo":
        { "type": "object"
        , "additionalProperties": false
        , "required": [ "currentSlot", "transactionTimeToLive" ]
        , "properties":
          { "currentSlot": { "$ref": "ogmios.wsp.json#/definitions/Slot" }
          , "transactionTimeToLive": { "$ref": "ogmios.wsp.json#/definitions/Slot" }
          }
        }
      }
    }

  , "SubmitTxError[outsideOfValidityInterval]":
    { "type": "object"
    , "title": "outsideOfValidityInterval"
    , "description": "Since Allegra. Replaces 'expiredUtxo'."
    , "additionalProperties": false
    , "required": [ "outsideOfValidityInterval" ]
    , "properties":
      { "outsideOfValidityInterval":
        { "type": "object"
        , "additionalProperties": false
        , "required": [ "currentSlot", "interval" ]
        , "properties":
          { "currentSlot": { "$ref": "ogmios.wsp.json#/definitions/Slot" }
          , "interval": { "$ref": "ogmios.wsp.json#/definitions/ValidityInterval" }
          }
        }
      }
    }

  , "SubmitTxError[txTooLarge]":
    { "type": "object"
    , "title": "txTooLarge"
    , "additionalProperties": false
    , "required": [ "txTooLarge" ]
    , "properties":
      { "txTooLarge":
        { "type": "object"
        , "additionalProperties": false
        , "required": [ "maximumSize", "actualSize" ]
        , "properties":
          { "maximumSize": { "$ref": "ogmios.wsp.json#/definitions/Int64" }
          , "actualSize": { "$ref": "ogmios.wsp.json#/definitions/Int64" }
          }
        }
      }
    }

  , "SubmitTxError[missingAtLeastOneInputUtxo]":
    { "type": "object"
    , "title": "missingAtLeastOneInputUtxo"
    , "additionalProperties": false
    , "required": [ "missingAtLeastOneInputUtxo" ]
    , "properties":
      { "missingAtLeastOneInputUtxo":
        { "type": "null"
        }
      }
    }

  , "SubmitTxError[invalidMetadata]":
    { "type": "object"
    , "title": "invalidMetadata"
    , "additionalProperties": false
    , "required": [ "invalidMetadata" ]
    , "properties":
      { "invalidMetadata":
        { "type": "null"
        }
      }
    }

  , "SubmitTxError[feeTooSmall]":
    { "type": "object"
    , "title": "feeTooSmall"
    , "additionalProperties": false
    , "required": [ "feeTooSmall" ]
    , "properties":
      { "feeTooSmall":
        { "type": "object"
        , "additionalProperties": false
        , "required": [ "requiredFee", "actualFee" ]
        , "properties":
          { "requiredFee": { "$ref": "ogmios.wsp.json#/definitions/Lovelace" }
          , "actualFee": { "$ref": "ogmios.wsp.json#/definitions/Lovelace" }
          }
        }
      }
    }

  , "SubmitTxError[valueNotConserved]":
    { "type": "object"
    , "title": "valueNotConserved"
    , "description": "Returns 'Value' since Mary, and 'LovelaceDelta' before."
    , "additionalProperties": false
    , "required": [ "valueNotConserved" ]
    , "properties":
      { "valueNotConserved":
        { "type": "object"
        , "additionalProperties": false
        , "required": [ "consumed", "produced" ]
        , "properties":
          { "consumed":
            { "oneOf":
                [ { "$ref": "ogmios.wsp.json#/definitions/LovelaceDelta" }
                , { "$ref": "ogmios.wsp.json#/definitions/Value" }
                ]
            }
          , "produced":
            { "oneOf":
                [ { "$ref": "ogmios.wsp.json#/definitions/LovelaceDelta" }
                , { "$ref": "ogmios.wsp.json#/definitions/Value" }
                ]
            }
          }
        }
      }
    }

  , "SubmitTxError[networkMismatch]":
    { "type": "object"
    , "title": "networkMismatch"
    , "additionalProperties": false
    , "required": [ "networkMismatch" ]
    , "properties":
      { "networkMismatch":
        { "type": "object"
        , "additionalProperties": false
        , "required": [ "expectedNetwork", "invalidEntities" ]
        , "properties":
          { "expectedNetwork": { "$ref": "ogmios.wsp.json#/definitions/Network" }
          , "invalidEntities":
            { "type": "array"
            , "items": { "$ref": "ogmios.wsp.json#/definitions/InvalidEntity" }
            }
          }
        }
      }
    }

  , "SubmitTxError[outputTooSmall]":
    { "type": "object"
    , "title": "outputTooSmall"
    , "additionalProperties": false
    , "required": [ "outputTooSmall" ]
    , "properties":
      { "outputTooSmall":
        { "type": "array"
        , "items":
          { "oneOf":
            [ { "$ref": "ogmios.wsp.json#/definitions/TxOut" }
            , { "type": "object"
              , "additionalProperties": false
              , "required": [ "output", "minimumRequiredValue" ]
              , "properties":
                { "output": { "$ref": "ogmios.wsp.json#/definitions/TxOut" }
                , "minimumRequiredValue": { "$ref": "ogmios.wsp.json#/definitions/Lovelace" }
                }
              }
            ]
          }
        }
      }
    }

  , "SubmitTxError[tooManyAssetsInOutput]":
    { "type": "object"
    , "title": "tooManyAssetsInOutput"
    , "description": "Only since Mary."
    , "additionalProperties": false
    , "required": [ "tooManyAssetsInOutput" ]
    , "properties":
      { "tooManyAssetsInOutput":
        { "type": "array"
        , "items": { "$ref": "ogmios.wsp.json#/definitions/TxOut" }
        }
      }
    }

  , "SubmitTxError[addressAttributesTooLarge]":
    { "type": "object"
    , "title": "addressAttributesTooLarge"
    , "additionalProperties": false
    , "required": [ "addressAttributesTooLarge" ]
    , "properties":
      { "addressAttributesTooLarge":
        { "type": "array"
        , "items": { "$ref": "ogmios.wsp.json#/definitions/Address" }
        }
      }
    }

  , "SubmitTxError[triesToForgeAda]":
    { "type": "object"
    , "title": "triesToForgeAda"
    , "additionalProperties": false
    , "required": [ "triesToForgeAda" ]
    , "properties":
      { "triesToForgeAda":
        { "type": "null"
        }
      }
    , "description": "Only since Mary."
    }

  , "SubmitTxError[delegateNotRegistered]":
    { "type": "object"
    , "title": "delegateNotRegistered"
    , "additionalProperties": false
    , "required": [ "delegateNotRegistered" ]
    , "properties":
      { "delegateNotRegistered": { "$ref": "ogmios.wsp.json#/definitions/PoolId" }
      }
    }

  , "SubmitTxError[unknownOrIncompleteWithdrawals]":
    { "type": "object"
    , "title": "unknownOrIncompleteWithdrawals"
    , "additionalProperties": false
    , "required": [ "unknownOrIncompleteWithdrawals" ]
    , "properties":
      { "unknownOrIncompleteWithdrawals": { "$ref": "ogmios.wsp.json#/definitions/Withdrawals" }
      }
    }

  , "SubmitTxError[stakePoolNotRegistered]":
    { "type": "object"
    , "title": "stakePoolNotRegistered"
    , "additionalProperties": false
    , "required": [ "stakePoolNotRegistered" ]
    , "properties":
      { "stakePoolNotRegistered": { "$ref": "ogmios.wsp.json#/definitions/PoolId" }
      }
    }

  , "SubmitTxError[wrongRetirementEpoch]":
    { "type": "object"
    , "title": "wrongRetirementEpoch"
    , "additionalProperties": false
    , "required": [ "wrongRetirementEpoch" ]
    , "properties":
      { "wrongRetirementEpoch":
        { "type": "object"
        , "additionalProperties": false
        , "required": [ "currentEpoch", "requestedEpoch", "firstUnreachableEpoch" ]
        , "properties":
          { "currentEpoch": { "$ref": "ogmios.wsp.json#/definitions/Epoch" }
          , "requestedEpoch": { "$ref": "ogmios.wsp.json#/definitions/Epoch" }
          , "firstUnreachableEpoch": { "$ref": "ogmios.wsp.json#/definitions/Epoch" }
          }
        }
      }
    }

  , "SubmitTxError[wrongPoolCertificate]":
    { "type": "object"
    , "title": "wrongPoolCertificate"
    , "additionalProperties": false
    , "required": ["wrongPoolCertificate"]
    , "properties":
      { "wrongPoolCertificate": { "$ref": "ogmios.wsp.json#/definitions/UInt8" }
      }
    }

  , "SubmitTxError[stakeKeyAlreadyRegistered]":
    { "type": "object"
    , "title": "stakeKeyAlreadyRegistered"
    , "additionalProperties": false
    , "required": [ "stakeKeyAlreadyRegistered" ]
    , "properties":
      { "stakeKeyAlreadyRegistered": { "$ref": "ogmios.wsp.json#/definitions/Digest[Blake2b]::VerificationKey" }
      }
    }

  , "SubmitTxError[poolCostTooSmall]":
    { "type": "object"
    , "title": "poolCostTooSmall"
    , "additionalProperties": false
    , "required": [ "poolCostTooSmall" ]
    , "properties":
      { "poolCostTooSmall":
        { "type": "object"
        , "additionalProperties": false
        , "required": [ "minimumCost" ]
        , "properties":
          { "minimumCost": { "$ref": "ogmios.wsp.json#/definitions/Lovelace" }
          }
        }
      }
    }

  , "SubmitTxError[poolMetadataHashTooBig]":
    { "type": "object"
    , "title": "poolMetadataHashTooBig"
    , "additionalProperties": false
    , "required": [ "poolMetadataHashTooBig" ]
    , "properties":
      { "poolMetadataHashTooBig":
        { "type": "object"
        , "additionalProperties": false
        , "required": [ "poolId", "measuredSize" ]
        , "properties":
          { "poolId": { "$ref": "ogmios.wsp.json#/definitions/PoolId" }
          , "measuredSize": { "$ref": "ogmios.wsp.json#/definitions/Int64" }
          }
        }
      }
    }

  , "SubmitTxError[stakeKeyNotRegistered]":
    { "type": "object"
    , "title": "stakeKeyNotRegistered"
    , "additionalProperties": false
    , "required": [ "stakeKeyNotRegistered" ]
    , "properties":
      { "stakeKeyNotRegistered": { "$ref": "ogmios.wsp.json#/definitions/Digest[Blake2b]::VerificationKey" }
      }
    }

  , "SubmitTxError[rewardAccountNotExisting]":
    { "type": "object"
    , "title": "rewardAccountNotExisting"
    , "additionalProperties": false
    , "required": [ "rewardAccountNotExisting" ]
    , "properties":
      { "rewardAccountNotExisting":
        { "type": "null"
        }
      }
    }

  , "SubmitTxError[rewardAccountNotEmpty]":
    { "type": "object"
    , "title": "rewardAccountNotEmpty"
    , "additionalProperties": false
    , "required": [ "rewardAccountNotEmpty" ]
    , "properties":
      { "rewardAccountNotEmpty":
        { "type": "object"
        , "additionalProperties": false
        , "required": [ "balance" ]
        , "properties":
          { "balance": { "$ref": "ogmios.wsp.json#/definitions/Lovelace" }
          }
        }
      }
    }

  , "SubmitTxError[wrongCertificateType]":
    { "type": "object"
    , "title": "wrongCertificateType"
    , "additionalProperties": false
    , "required": [ "wrongCertificateType" ]
    , "properties":
      { "wrongCertificateType":
        { "type": "null"
        }
      }
    }

  , "SubmitTxError[unknownGenesisKey]":
    { "type": "object"
    , "title": "unknownGenesisKey"
    , "additionalProperties": false
    , "required": [ "unknownGenesisKey" ]
    , "properties":
      { "unknownGenesisKey": { "$ref": "ogmios.wsp.json#/definitions/Digest[Blake2b]::VerificationKey" }
      }
    }

  , "SubmitTxError[alreadyDelegating]":
    { "type": "object"
    , "title": "alreadyDelegating"
    , "additionalProperties": false
    , "required": [ "alreadyDelegating" ]
    , "properties":
      { "alreadyDelegating": { "$ref": "ogmios.wsp.json#/definitions/Digest[Blake2b]::VerificationKey" }
      }
    }

  , "SubmitTxError[insufficientFundsForMir]":
    { "type": "object"
    , "title": "insufficientFundsForMir"
    , "additionalProperties": false
    , "required": [ "insufficientFundsForMir" ]
    , "properties":
      { "insufficientFundsForMir":
        { "type": "object"
        , "additionalProperties": false
        , "required": [ "rewardSource", "sourceSize", "requestedAmount" ]
        , "properties":
          { "rewardSource": { "$ref": "ogmios.wsp.json#/definitions/RewardPot" }
          , "sourceSize": { "$ref": "ogmios.wsp.json#/definitions/Lovelace" }
          , "requestedAmount": { "$ref": "ogmios.wsp.json#/definitions/Lovelace" }
          }
        }
      }
    }

  , "SubmitTxError[tooLateForMir]":
    { "type": "object"
    , "title": "tooLateForMir"
    , "additionalProperties": false
    , "required": [ "tooLateForMir" ]
    , "properties":
      { "tooLateForMir":
        { "type": "object"
        , "additionalProperties": false
        , "required": [ "currentSlot", "lastAllowedSlot" ]
        , "properties":
          { "currentSlot": { "$ref": "ogmios.wsp.json#/definitions/Slot" }
          , "lastAllowedSlot": { "$ref": "ogmios.wsp.json#/definitions/Slot" }
          }
        }
      }
    }

  , "SubmitTxError[mirTransferNotCurrentlyAllowed]":
    { "type": "object"
    , "title": "mirTransferNotCurrentlyAllowed"
    , "additionalProperties": false
    , "required": [ "mirTransferNotCurrentlyAllowed" ]
    , "properties":
      { "mirTransferNotCurrentlyAllowed":
        { "type": "null"
        }
      }
    }

  , "SubmitTxError[mirNegativeTransferNotCurrentlyAllowed]":
    { "type": "object"
    , "title": "mirNegativeTransferNotCurrentlyAllowed"
    , "additionalProperties": false
    , "required": [ "mirNegativeTransferNotCurrentlyAllowed" ]
    , "properties":
      { "mirNegativeTransferNotCurrentlyAllowed":
        { "type": "null"
        }
      }
    }

  , "SubmitTxError[mirProducesNegativeUpdate]":
    { "type": "object"
    , "title": "mirProducesNegativeUpdate"
    , "additionalProperties": false
    , "required": [ "mirProducesNegativeUpdate" ]
    , "properties":
      { "mirProducesNegativeUpdate":
        { "type": "null"
        }
      }
    }

  , "SubmitTxError[mirNegativeTransfer]":
    { "type": "object"
    , "title": "mirNegativeTransfer"
    , "additionalProperties": false
    , "required": [ "mirNegativeTransfer" ]
    , "properties":
      { "mirNegativeTransfer":
        { "type": "object"
        , "additionalProperties": false
        , "required": [ "rewardSource", "attemptedTransfer" ]
        , "properties":
          { "rewardSource": { "$ref": "ogmios.wsp.json#/definitions/RewardPot" }
          , "attemptedTransfer": { "$ref": "ogmios.wsp.json#/definitions/Lovelace" }
          }
        }
      }
    }

  , "SubmitTxError[duplicateGenesisVrf]":
    { "type": "object"
    , "title": "duplicateGenesisVrf"
    , "additionalProperties": false
    , "required": [ "duplicateGenesisVrf" ]
    , "properties":
      { "duplicateGenesisVrf": { "$ref": "ogmios.wsp.json#/definitions/Digest[Blake2b]::VrfVerificationKey" }
      }
    }

  , "SubmitTxError[nonGenesisVoters]":
    { "type": "object"
    , "title": "nonGenesisVoters"
    , "additionalProperties": false
    , "required": [ "nonGenesisVoters" ]
    , "properties":
      { "nonGenesisVoters":
        { "type": "object"
        , "additionalProperties": false
        , "required": [ "currentlyVoting", "shouldBeVoting" ]
        , "properties":
          { "currentlyVoting":
            { "type": "array"
            , "items": { "$ref": "ogmios.wsp.json#/definitions/Digest[Blake2b]::VerificationKey" }
            }
          , "shouldBeVoting":
            { "type": "array"
            , "items": { "$ref": "ogmios.wsp.json#/definitions/Digest[Blake2b]::VerificationKey" }
            }
          }
        }
      }
    }

  , "SubmitTxError[updateWrongEpoch]":
    { "type": "object"
    , "title": "updateWrongEpoch"
    , "additionalProperties": false
    , "required": [ "updateWrongEpoch" ]
    , "properties":
      { "updateWrongEpoch":
        { "type": "object"
        , "additionalProperties": false
        , "required": [ "currentEpoch", "requestedEpoch", "votingPeriod" ]
        , "properties":
          { "currentEpoch": { "$ref": "ogmios.wsp.json#/definitions/Epoch" }
          , "requestedEpoch": { "$ref": "ogmios.wsp.json#/definitions/Epoch" }
          , "votingPeriod": { "$ref": "ogmios.wsp.json#/definitions/VotingPeriod" }
          }
        }
      }
    }

  , "SubmitTxError[protocolVersionCannotFollow]":
    { "type": "object"
    , "title": "protocolVersionCannotFollow"
    , "additionalProperties": false
    , "required": [ "protocolVersionCannotFollow" ]
    , "properties":
      { "protocolVersionCannotFollow": { "$ref": "ogmios.wsp.json#/definitions/ProtocolVersion" }
      }
    }

  , "SubmitTxError[missingRequiredRedeemers]":
    { "type": "object"
    , "title": "missingRequiredRedeemers"
    , "additionalProperties": false
    , "required": [ "missingRequiredRedeemers" ]
    , "properties":
      { "missingRequiredRedeemers":
        { "type": "object"
        , "additionalProperties": false
        , "required": ["missing"]
        , "properties":
          { "missing":
            { "type": "array"
            , "items":
              { "type": "object"
              , "additionalProperties": { "$ref": "ogmios.wsp.json#/definitions/ScriptPurpose" }
              , "propertyNames": { "$ref": "ogmios.wsp.json#/definitions/Digest[Blake2b]::Script" }
              }
            }
          }
        }
      }
    }

  , "SubmitTxError[missingRequiredDatums]":
    { "type": "object"
    , "title": "missingRequiredDatums"
    , "additionalProperties": false
    , "required": [ "missingRequiredDatums" ]
    , "properties":
      { "missingRequiredDatums":
        { "type": "object"
        , "additionalProperties": false
        , "required": [ "missing" ]
        , "properties":
          { "provided":
            { "type": "array"
            , "items": { "$ref": "ogmios.wsp.json#/definitions/Digest[Blake2b]::Datum" }
            }
          , "missing":
            { "type": "array"
            , "items": { "$ref": "ogmios.wsp.json#/definitions/Digest[Blake2b]::Datum" }
            }
          }
        }
      }
    }

  , "SubmitTxError[unspendableDatums]":
    { "type": "object"
    , "title": "unspendableDatums"
    , "additionalProperties": false
    , "required": [ "unspendableDatums" ]
    , "properties":
      { "unspendableDatums":
        { "type": "object"
        , "additionalProperties": false
        , "required": [ "nonSpendable", "acceptable" ]
        , "properties":
          { "nonSpendable":
            { "type": "array"
            , "items": { "$ref": "ogmios.wsp.json#/definitions/Digest[Blake2b]::Datum" }
            }
          , "acceptable":
            { "type": "array"
            , "items": { "$ref": "ogmios.wsp.json#/definitions/Digest[Blake2b]::Datum" }
            }
          }
        }
      }
    }

  , "SubmitTxError[extraDataMismatch]":
    { "type": "object"
    , "title": "extraDataMismatch"
    , "additionalProperties": false
    , "required": [ "extraDataMismatch" ]
    , "properties":
      { "extraDataMismatch":
        { "type": "object"
        , "additionalProperties": false
        , "required": [ "provided", "inferredFromParameters" ]
        , "properties":
          { "provided":
            { "oneOf":
              [ { "$ref": "ogmios.wsp.json#/definitions/Digest[Blake2b]::ScriptIntegrity" }
              , { "$ref": "ogmios.wsp.json#/definitions/Null"}
              ]
            }
          , "inferredFromParameters":
            { "oneOf":
              [ { "$ref": "ogmios.wsp.json#/definitions/Digest[Blake2b]::ScriptIntegrity" }
              , { "$ref": "ogmios.wsp.json#/definitions/Null"}
              ]
            }
          }
        }
      }
    }

  , "SubmitTxError[missingRequiredSignatures]":
    { "type": "object"
    , "title": "missingRequiredSignatures"
    , "additionalProperties": false
    , "required": [ "missingRequiredSignatures" ]
    , "properties":
      { "missingRequiredSignatures":
        { "type": "array"
        , "items": { "$ref": "ogmios.wsp.json#/definitions/Digest[Blake2b]::VerificationKey" }
        }
      }
    }

  , "SubmitTxError[unspendableScriptInputs]":
    { "type": "object"
    , "title": "unspendableScriptInputs"
    , "additionalProperties": false
    , "required": [ "unspendableScriptInputs" ]
    , "properties":
      { "unspendableScriptInputs":
        { "type": "array"
        , "items": { "$ref": "ogmios.wsp.json#/definitions/TxIn" }
        }
      }
    }

  , "SubmitTxError[extraRedeemers]":
    { "type": "object"
    , "title": "extraRedeemers"
    , "additionalProperties": false
    , "required": [ "extraRedeemers" ]
    , "properties":
      { "extraRedeemers":
        { "type": "array"
        , "items": { "type": "string" }
        }
      }
    }

  , "SubmitTxError[missingDatumHashesForInputs]":
    { "type": "object"
    , "title": "missingDatumHashesForInputs"
    , "additionalProperties": false
    , "required": [ "missingDatumHashesForInputs" ]
    , "properties":
      { "missingDatumHashesForInputs":
        { "type": "array"
        , "items": { "$ref": "ogmios.wsp.json#/definitions/TxIn" }
        }
      }
    }

  , "SubmitTxError[missingCollateralInputs]":
    { "type": "object"
    , "title": "missingCollateralInputs"
    , "additionalProperties": false
    , "required": [ "missingCollateralInputs" ]
    , "properties":
      { "missingCollateralInputs":
        { "type": "null"
        }
      }
    , "description": "Only since Alonzo."
    }

  , "SubmitTxError[collateralTooSmall]":
    { "type": "object"
    , "title": "collateralTooSmall"
    , "additionalProperties": false
    , "required": [ "collateralTooSmall" ]
    , "properties":
      { "collateralTooSmall":
        { "type": "object"
        , "additionalProperties": false
        , "required": [ "requiredCollateral", "actualCollateral" ]
        , "properties":
          { "requiredCollateral": { "$ref": "ogmios.wsp.json#/definitions/Lovelace" }
          , "actualCollateral": { "$ref": "ogmios.wsp.json#/definitions/Lovelace" }
          }
        }
      }
    }

  , "SubmitTxError[collateralIsScript]":
    { "type": "object"
    , "title": "collateralIsScript"
    , "additionalProperties": false
    , "required": [ "collateralIsScript" ]
    , "properties":
      { "collateralIsScript": { "$ref": "ogmios.wsp.json#/definitions/Utxo" }
      }
    }

  , "SubmitTxError[collateralHasNonAdaAssets]":
    { "type": "object"
    , "title": "collateralHasNonAdaAssets"
    , "additionalProperties": false
    , "required": [ "collateralHasNonAdaAssets" ]
    , "properties":
      { "collateralHasNonAdaAssets": { "$ref": "ogmios.wsp.json#/definitions/Value" }
      }
    }

  , "SubmitTxError[tooManyCollateralInputs]":
    { "type": "object"
    , "title": "tooManyCollateralInputs"
    , "additionalProperties": false
    , "required": [ "tooManyCollateralInputs" ]
    , "properties":
      { "tooManyCollateralInputs":
        { "type": "object"
        , "additionalProperties": false
        , "required": [ "maximumCollateralInputs", "actualCollateralInputs" ]
        , "properties":
          { "maximumCollateralInputs": { "$ref": "ogmios.wsp.json#/definitions/UInt64" }
          , "actualCollateralInputs": { "$ref": "ogmios.wsp.json#/definitions/UInt64" }
          }
        }
      }
    }

  , "SubmitTxError[executionUnitsTooLarge]":
    { "type": "object"
    , "title": "executionUnitsTooLarge"
    , "additionalProperties": false
    , "required": [ "executionUnitsTooLarge" ]
    , "properties":
      { "executionUnitsTooLarge":
        { "type": "object"
        , "additionalProperties": false
        , "required": [ "maximumExecutionUnits", "actualExecutionUnits" ]
        , "properties":
          { "maximumExecutionUnits": { "$ref": "ogmios.wsp.json#/definitions/ExUnits" }
          , "actualExecutionUnits": { "$ref": "ogmios.wsp.json#/definitions/ExUnits" }
          }
        }
      }
    }

  , "SubmitTxError[outsideForecast]":
    { "type": "object"
    , "title": "outsideForecast"
    , "additionalProperties": false
    , "required": [ "outsideForecast" ]
    , "properties":
      { "outsideForecast": { "$ref": "ogmios.wsp.json#/definitions/Slot" }
      }
    }

  , "SubmitTxError[validationTagMismatch]":
    { "type": "object"
    , "title": "validationTagMismatch"
    , "additionalProperties": false
    , "required": [ "validationTagMismatch" ]
    , "properties":
      { "validationTagMismatch":
        { "type": "null"
        }
      }
    , "description": "Only since Alonzo."
    }

  , "SubmitTxError[collectErrors]":
    { "type": "object"
    , "title": "collectErrors"
    , "additionalProperties": false
    , "required": [ "collectErrors" ]
    , "properties":
      { "collectErrors":
        { "type": "array"
        , "items":
          { "oneOf":
            [ { "type": "object"
              , "title": "noRedeemer"
              , "additionalProperties": false
              , "required": [ "noRedeemer" ]
              , "properties":
                { "noRedeemer": { "$ref": "ogmios.wsp.json#/definitions/ScriptPurpose" }
                }
              }
            , { "type": "object"
              , "title": "noWitness"
              , "additionalProperties": false
              , "required": [ "noWitness" ]
              , "properties":
                { "noWitness": { "$ref": "ogmios.wsp.json#/definitions/Digest[Blake2b]::Script" }
                }
              }
            , { "type": "object"
              , "title": "noCostModel"
              , "additionalProperties": false
              , "required": [ "noCostModel" ]
              , "properties":
                { "noCostModel": { "$ref": "ogmios.wsp.json#/definitions/Language" }
                }
              }
            , { "type": "object"
              , "title": "badTranslation"
              , "additionalProperties": false
              , "required": [ "badTranslation" ]
              , "properties":
                { "badTranslation":
                  { "type": "string"
                  , "description": "An (hopefully) informative error about the transaction execution failure."
                  }
                }
              }
            ]
          }
        }
      }
    }

  , "SubmitTxError[extraScriptWitnesses]":
    { "type": "object"
    , "title": "extraScriptWitnesses"
    , "additionalProperties": false
    , "required": ["extraScriptWitnesses"]
    , "properties":
      { "extraScriptWitnesses":
        { "type": "array"
        , "items": { "$ref": "ogmios.wsp.json#/definitions/Digest[Blake2b]::Script" }
        }
      }
    }

  , "SubmitTxError[totalCollateralMismatch]":
    { "type": "object"
    , "title": "totalCollateralMismatch"
    , "additionalProperties": false
    , "required": ["totalCollateralMismatch"]
    , "properties":
      { "totalCollateralMismatch":
        { "type": "object"
        , "additionalProperties": false
        , "required": [ "computedFromDelta", "declaredInField" ]
        , "properties":
          { "computedFromDelta": { "$ref": "ogmios.wsp.json#/definitions/Lovelace" }
          , "declaredInField": { "$ref": "ogmios.wsp.json#/definitions/Lovelace" }
          }
        }
      }
    }

  , "SubmitTxError[malformedReferenceScripts]":
    { "type": "object"
    , "title": "malformedReferenceScripts"
    , "additionalProperties": false
    , "required": ["malformedReferenceScripts"]
    , "properties":
      { "malformedReferenceScripts":
        { "type": "array"
        , "items": { "$ref": "ogmios.wsp.json#/definitions/Digest[Blake2b]::Script" }
        }
      }
    }

  , "SubmitTxError[malformedScriptWitnesses]":
    { "type": "object"
    , "title": "malformedScriptWitnesses"
    , "additionalProperties": false
    , "required": ["malformedScriptWitnesses"]
    , "properties":
      { "malformedScriptWitnesses":
        { "type": "array"
        , "items": { "$ref": "ogmios.wsp.json#/definitions/Digest[Blake2b]::Script" }
        }
      }
    }

  , "TipOrOrigin":
    { "oneOf":
      [ { "type": "object"
        , "title": "tip"
        , "additionalProperties": false
        , "required": [ "slot", "hash", "blockNo" ]
        , "properties":
          { "slot": { "$ref": "ogmios.wsp.json#/definitions/Slot" }
          , "hash": { "$ref": "ogmios.wsp.json#/definitions/Digest[Blake2b]::Block[*].header" }
          , "blockNo": { "$ref": "ogmios.wsp.json#/definitions/BlockNo" }
          }
        }
      , { "$ref": "ogmios.wsp.json#/definitions/Origin" }
      ]
    }

  , "Tx[Byron]":
    { "type": "object"
    , "additionalProperties": false
    , "required": [ "id", "body", "witness", "raw" ]
    , "$omitted-if-compact": ["witness", "raw"]
    , "properties":
      { "id": { "$ref": "ogmios.wsp.json#/definitions/TxId" }
      , "body":
        { "type": "object"
        , "additionalProperties": false
        , "required": [ "inputs", "outputs" ]
        , "properties":
          { "inputs":
            { "type": "array"
            , "items": { "$ref": "ogmios.wsp.json#/definitions/TxIn" }
            }
          , "outputs":
            { "type": "array"
            , "items": { "$ref": "ogmios.wsp.json#/definitions/TxOut" }
            }
          }
        }
      , "witness":
        { "type": "array"
        , "items": { "$ref": "ogmios.wsp.json#/definitions/TxWitness" }
        }
      , "raw":
        { "type": "string"
        , "contentEncoding": "base64"
        , "description": "The raw serialized transaction, as found on-chain."
        }
      }
    }

  , "Tx[Shelley]":
    { "type": "object"
    , "additionalProperties": false
    , "required": [ "id", "body", "witness", "metadata", "raw" ]
    , "$omitted-if-compact": ["witness", "raw"]
    , "properties":
      { "id": { "$ref": "ogmios.wsp.json#/definitions/Digest[Blake2b]::Block[*].body" }
      , "body":
        { "type": "object"
        , "additionalProperties": false
        , "required": ["inputs","outputs","certificates","withdrawals","fee","timeToLive","update"]
        , "properties":
          { "inputs":
            { "type": "array"
            , "items": { "$ref": "ogmios.wsp.json#/definitions/TxIn" }
            }
          , "outputs":
            { "type": "array"
            , "items": { "$ref": "ogmios.wsp.json#/definitions/TxOut" }
            }
          , "certificates":
            { "type": "array"
            , "items": { "$ref": "ogmios.wsp.json#/definitions/Certificate" }
            }
          , "withdrawals": { "$ref": "ogmios.wsp.json#/definitions/Withdrawals" }
          , "fee": { "$ref": "ogmios.wsp.json#/definitions/Lovelace" }
          , "timeToLive": { "$ref": "ogmios.wsp.json#/definitions/Slot" }
          , "update": { "$ref": "ogmios.wsp.json#/definitions/Update[Shelley]" }
          }
        }
      , "witness":
        { "type": "object"
        , "additionalProperties": false
        , "required": ["signatures","scripts","bootstrap"]
        , "properties":
          { "signatures":
            { "type": "object"
            , "propertyNames": { "contentEncoding": "base16", "pattern": "^[0-9a-f]+$" }
            , "additionalProperties": { "$ref": "ogmios.wsp.json#/definitions/Signature" }
            }
          , "scripts":
            { "type": "object"
            , "propertyNames": { "contentEncoding": "base16", "pattern": "^[0-9a-f]+$" }
            , "additionalProperties": { "$ref": "ogmios.wsp.json#/definitions/Script" }
            }
          , "bootstrap":
            { "type": "array"
            , "items": { "$ref": "ogmios.wsp.json#/definitions/BootstrapWitness" }
            }
          }
        }
      , "metadata":
        { "oneOf":
          [ { "$ref": "ogmios.wsp.json#/definitions/AuxiliaryData" }
          , { "$ref": "ogmios.wsp.json#/definitions/Null"}
          ]
        }
      , "raw":
        { "type": "string"
        , "contentEncoding": "base64"
        , "description": "The raw serialized transaction, as found on-chain."
        }
      }
    }

  , "Tx[Allegra]":
    { "type": "object"
    , "additionalProperties": false
    , "required": [ "id", "body", "witness", "metadata", "raw" ]
    , "$omitted-if-compact": ["witness", "raw"]
    , "properties":
      { "id": { "$ref": "ogmios.wsp.json#/definitions/Digest[Blake2b]::Block[*].body" }
      , "body":
        { "type": "object"
        , "additionalProperties": false
        , "required": ["inputs","outputs","certificates","withdrawals","fee","validityInterval","update"]
        , "properties":
          { "inputs":
            { "type": "array"
            , "items": { "$ref": "ogmios.wsp.json#/definitions/TxIn" }
            }
          , "outputs":
            { "type": "array"
            , "items": { "$ref": "ogmios.wsp.json#/definitions/TxOut" }
            }
          , "certificates":
            { "type": "array"
            , "items": { "$ref": "ogmios.wsp.json#/definitions/Certificate" }
            }
          , "withdrawals": { "$ref": "ogmios.wsp.json#/definitions/Withdrawals" }
          , "fee": { "$ref": "ogmios.wsp.json#/definitions/Lovelace" }
          , "validityInterval": { "$ref": "ogmios.wsp.json#/definitions/ValidityInterval" }
          , "update": { "$ref": "ogmios.wsp.json#/definitions/Update[Shelley]" }
          }
        }
      , "witness":
        { "type": "object"
        , "additionalProperties": false
        , "required": ["signatures","scripts","bootstrap"]
        , "properties":
          { "signatures":
            { "type": "object"
            , "propertyNames": { "contentEncoding": "base16", "pattern": "^[0-9a-f]+$" }
            , "additionalProperties": { "$ref": "ogmios.wsp.json#/definitions/Signature" }
            }
          , "scripts":
            { "type": "object"
            , "propertyNames": { "contentEncoding": "base16", "pattern": "^[0-9a-f]+$" }
            , "additionalProperties": { "$ref": "ogmios.wsp.json#/definitions/Script" }
            }
          , "bootstrap":
            { "type": "array"
            , "items": { "$ref": "ogmios.wsp.json#/definitions/BootstrapWitness" }
            }
          }
        }
      , "metadata":
        { "oneOf":
          [ { "$ref": "ogmios.wsp.json#/definitions/AuxiliaryData" }
          , { "$ref": "ogmios.wsp.json#/definitions/Null"}
          ]
        }
      , "raw":
        { "type": "string"
        , "contentEncoding": "base64"
        , "description": "The raw serialized transaction, as found on-chain."
        }
      }
    }

  , "Tx[Mary]":
    { "type": "object"
    , "additionalProperties": false
    , "required": [ "id", "body", "witness", "metadata", "raw" ]
    , "$omitted-if-compact": ["witness", "raw"]
    , "properties":
      { "id": { "$ref": "ogmios.wsp.json#/definitions/Digest[Blake2b]::Block[*].body" }
      , "body":
        { "type": "object"
        , "additionalProperties": false
        , "required": ["inputs","outputs","certificates","withdrawals","fee","validityInterval","mint","update"]
        , "properties":
          { "inputs":
            { "type": "array"
            , "items": { "$ref": "ogmios.wsp.json#/definitions/TxIn" }
            }
          , "outputs":
            { "type": "array"
            , "items": { "$ref": "ogmios.wsp.json#/definitions/TxOut" }
            }
          , "certificates":
            { "type": "array"
            , "items": { "$ref": "ogmios.wsp.json#/definitions/Certificate" }
            }
          , "withdrawals": { "$ref": "ogmios.wsp.json#/definitions/Withdrawals" }
          , "fee": { "$ref": "ogmios.wsp.json#/definitions/Lovelace" }
          , "validityInterval": { "$ref": "ogmios.wsp.json#/definitions/ValidityInterval" }
          , "update": { "$ref": "ogmios.wsp.json#/definitions/Update[Shelley]" }
          , "mint": { "$ref": "ogmios.wsp.json#/definitions/Value" }
          }
        }
      , "witness":
        { "type": "object"
        , "additionalProperties": false
        , "required": ["signatures","scripts","bootstrap"]
        , "properties":
          { "signatures":
            { "type": "object"
            , "propertyNames": { "contentEncoding": "base16", "pattern": "^[0-9a-f]+$" }
            , "additionalProperties": { "$ref": "ogmios.wsp.json#/definitions/Signature" }
            }
          , "scripts":
            { "type": "object"
            , "propertyNames": { "contentEncoding": "base16", "pattern": "^[0-9a-f]+$" }
            , "additionalProperties": { "$ref": "ogmios.wsp.json#/definitions/Script" }
            }
          , "bootstrap":
            { "type": "array"
            , "items": { "$ref": "ogmios.wsp.json#/definitions/BootstrapWitness" }
            }
          }
        }
      , "metadata":
        { "oneOf":
          [ { "$ref": "ogmios.wsp.json#/definitions/AuxiliaryData" }
          , { "$ref": "ogmios.wsp.json#/definitions/Null"}
          ]
        }
      , "raw":
        { "type": "string"
        , "contentEncoding": "base64"
        , "description": "The raw serialized transaction, as found on-chain."
        }
      }
    }

  , "Tx[Alonzo]":
    { "type": "object"
    , "additionalProperties": false
    , "required": [ "id", "body", "witness", "metadata", "inputSource", "raw" ]
    , "$omitted-if-compact": ["witness", "raw"]
    , "properties":
      { "id": { "$ref": "ogmios.wsp.json#/definitions/Digest[Blake2b]::Block[*].body" }
      , "inputSource":
        { "type": "string"
        , "enum":
          [ "inputs"
          , "collaterals"
          ]
        }
      , "body":
        { "type": "object"
        , "additionalProperties": false
        , "required":
          [ "inputs", "collaterals", "outputs", "certificates"
          , "withdrawals", "fee", "validityInterval", "update", "mint"
          , "network", "scriptIntegrityHash", "requiredExtraSignatures"
          ]
        , "properties":
          { "inputs":
            { "type": "array"
            , "items": { "$ref": "ogmios.wsp.json#/definitions/TxIn" }
            }
          , "collaterals":
            { "type": "array"
            , "items": { "$ref": "ogmios.wsp.json#/definitions/TxIn" }
            }
          , "outputs":
            { "type": "array"
            , "items": { "$ref": "ogmios.wsp.json#/definitions/TxOut" }
            }
          , "certificates":
            { "type": "array"
            , "items": { "$ref": "ogmios.wsp.json#/definitions/Certificate" }
            }
          , "withdrawals":
            { "$ref": "ogmios.wsp.json#/definitions/Withdrawals"
            }
          , "fee":
            { "$ref": "ogmios.wsp.json#/definitions/Lovelace"
            }
          , "validityInterval":
            { "$ref": "ogmios.wsp.json#/definitions/ValidityInterval"
            }
          , "update":
            { "$ref": "ogmios.wsp.json#/definitions/Update[Alonzo]"
            }
          , "mint":
            { "$ref": "ogmios.wsp.json#/definitions/Value"
            }
          , "network":
            { "oneOf":
              [ { "$ref": "ogmios.wsp.json#/definitions/Network" }
              , { "$ref": "ogmios.wsp.json#/definitions/Null"}
              ]
            }
          , "scriptIntegrityHash":
            { "oneOf":
              [ { "$ref": "ogmios.wsp.json#/definitions/Digest[Blake2b]::ScriptIntegrity" }
              , { "$ref": "ogmios.wsp.json#/definitions/Null"}
              ]
            }
          , "requiredExtraSignatures":
            { "type": "array"
            , "items": { "$ref": "ogmios.wsp.json#/definitions/Digest[Blake2b]::VerificationKey" }
            }
          }
        }
      , "witness":
        { "type": "object"
        , "additionalProperties": false
        , "required": ["signatures","scripts","bootstrap", "datums", "redeemers"]
        , "properties":
          { "signatures":
            { "type": "object"
            , "propertyNames": { "contentEncoding": "base16", "pattern": "^[0-9a-f]+$" }
            , "additionalProperties": { "$ref": "ogmios.wsp.json#/definitions/Signature" }
            }
          , "scripts":
            { "type": "object"
            , "propertyNames": { "contentEncoding": "base16", "pattern": "^[0-9a-f]+$" }
            , "additionalProperties": { "$ref": "ogmios.wsp.json#/definitions/Script" }
            }
          , "bootstrap":
            { "type": "array"
            , "items": { "$ref": "ogmios.wsp.json#/definitions/BootstrapWitness" }
            }
          , "datums":
            { "type": "object"
            , "propertyNames": { "contentEncoding": "base16", "pattern": "^[0-9a-f]+$" }
            , "additionalProperties": { "$ref": "ogmios.wsp.json#/definitions/Datum" }
            }
          , "redeemers":
            { "type": "object"
            , "propertyNames": { "$ref": "ogmios.wsp.json#/definitions/RedeemerPointer" }
            , "additionalProperties": { "$ref": "ogmios.wsp.json#/definitions/Redeemer" }
            }
          }
        }
      , "metadata":
        { "oneOf":
          [ { "$ref": "ogmios.wsp.json#/definitions/AuxiliaryData" }
          , { "$ref": "ogmios.wsp.json#/definitions/Null"}
          ]
        }
      , "raw":
        { "type": "string"
        , "contentEncoding": "base64"
        , "description": "The raw serialized transaction, as found on-chain."
        }
      }
    }

  , "Tx[Babbage]":
    { "type": "object"
    , "$omitted-if-compact": ["witness", "raw"]
    , "additionalProperties": false
    , "required": [ "id", "body", "witness", "metadata", "inputSource", "raw" ]
    , "properties":
      { "id": { "$ref": "ogmios.wsp.json#/definitions/Digest[Blake2b]::Block[*].body" }
      , "inputSource":
        { "type": "string"
        , "enum":
          [ "inputs"
          , "collaterals"
          ]
        }
      , "body":
        { "type": "object"
        , "additionalProperties": false
        , "required":
          [ "inputs", "collaterals", "outputs", "certificates"
          , "withdrawals", "fee", "validityInterval", "update", "mint"
          , "network", "scriptIntegrityHash", "requiredExtraSignatures"
          , "collateralReturn", "references", "totalCollateral"
          ]
        , "properties":
          { "inputs":
            { "type": "array"
            , "items": { "$ref": "ogmios.wsp.json#/definitions/TxIn" }
            }
          , "references":
            { "type": "array"
            , "items": { "$ref": "ogmios.wsp.json#/definitions/TxIn" }
            }
          , "collaterals":
            { "type": "array"
            , "items": { "$ref": "ogmios.wsp.json#/definitions/TxIn" }
            }
          , "collateralReturn":
            { "oneOf":
              [ { "$ref": "ogmios.wsp.json#/definitions/TxOut" }
              , { "$ref": "ogmios.wsp.json#/definitions/Null" }
              ]
            }
          , "totalCollateral":
            { "oneOf":
              [ { "$ref": "ogmios.wsp.json#/definitions/Lovelace" }
              , { "$ref": "ogmios.wsp.json#/definitions/Null" }
              ]
            }
          , "outputs":
            { "type": "array"
            , "items": { "$ref": "ogmios.wsp.json#/definitions/TxOut" }
            }
          , "certificates":
            { "type": "array"
            , "items": { "$ref": "ogmios.wsp.json#/definitions/Certificate" }
            }
          , "withdrawals":
            { "$ref": "ogmios.wsp.json#/definitions/Withdrawals"
            }
          , "fee":
            { "$ref": "ogmios.wsp.json#/definitions/Lovelace"
            }
          , "validityInterval":
            { "$ref": "ogmios.wsp.json#/definitions/ValidityInterval"
            }
          , "update":
            { "$ref": "ogmios.wsp.json#/definitions/Update[Babbage]"
            }
          , "mint":
            { "$ref": "ogmios.wsp.json#/definitions/Value"
            }
          , "network":
            { "oneOf":
              [ { "$ref": "ogmios.wsp.json#/definitions/Network" }
              , { "$ref": "ogmios.wsp.json#/definitions/Null"}
              ]
            }
          , "scriptIntegrityHash":
            { "oneOf":
              [ { "$ref": "ogmios.wsp.json#/definitions/Digest[Blake2b]::ScriptIntegrity" }
              , { "$ref": "ogmios.wsp.json#/definitions/Null"}
              ]
            }
          , "requiredExtraSignatures":
            { "type": "array"
            , "items": { "$ref": "ogmios.wsp.json#/definitions/Digest[Blake2b]::VerificationKey" }
            }
          }
        }
      , "witness":
        { "type": "object"
        , "additionalProperties": false
        , "required": ["signatures","scripts","bootstrap", "datums", "redeemers"]
        , "properties":
          { "signatures":
            { "type": "object"
            , "propertyNames": { "contentEncoding": "base16", "pattern": "^[0-9a-f]+$" }
            , "additionalProperties": { "$ref": "ogmios.wsp.json#/definitions/Signature" }
            }
          , "scripts":
            { "type": "object"
            , "propertyNames": { "contentEncoding": "base16", "pattern": "^[0-9a-f]+$" }
            , "additionalProperties": { "$ref": "ogmios.wsp.json#/definitions/Script" }
            }
          , "bootstrap":
            { "type": "array"
            , "items": { "$ref": "ogmios.wsp.json#/definitions/BootstrapWitness" }
            }
          , "datums":
            { "type": "object"
            , "propertyNames": { "contentEncoding": "base16", "pattern": "^[0-9a-f]+$" }
            , "additionalProperties": { "$ref": "ogmios.wsp.json#/definitions/Datum" }
            }
          , "redeemers":
            { "type": "object"
            , "propertyNames": { "$ref": "ogmios.wsp.json#/definitions/RedeemerPointer" }
            , "additionalProperties": { "$ref": "ogmios.wsp.json#/definitions/Redeemer" }
            }
          }
        }
      , "metadata":
        { "oneOf":
          [ { "$ref": "ogmios.wsp.json#/definitions/AuxiliaryData" }
          , { "$ref": "ogmios.wsp.json#/definitions/Null"}
          ]
        }
      , "raw":
        { "type": "string"
        , "contentEncoding": "base64"
        , "description": "The raw serialized transaction, as found on-chain."
        }
      }
    }

  , "TxFeePolicy":
    { "type": "object"
    , "additionalProperties": false
    , "required": [ "coefficient", "constant" ]
    , "properties":
      { "coefficient": { "$ref": "ogmios.wsp.json#/definitions/Ratio" }
      , "constant": { "type": "number" }
      }
    }

  , "TxId":
    { "type": "string"
    , "description": "A Blake2b 32-byte digest of a transaction body, CBOR-encoded."
    , "contentEncoding": "base16"
    , "minLength": 64
    , "maxLength": 64
    }

  , "TxIn":
    { "type": "object"
    , "additionalProperties": false
    , "required": [ "txId", "index" ]
    , "properties":
      { "txId": { "$ref": "ogmios.wsp.json#/definitions/TxId" }
      , "index":
        { "$ref": "ogmios.wsp.json#/definitions/UInt32"
        , "minimum": 0
        }
      }
    }

  , "TxOut":
    { "type": "object"
    , "description": "A transaction output. Since Mary, 'value' always return a multi-asset value. Since Alonzo, 'datumHash' is always present (albeit sometimes 'null'). Since Babbage, 'datum' & 'script' are always present (albeit sometimes 'null')."
    , "examples":
      [ { "address": "addr_test1qz66ue36465w2qq40005h2hadad6pnjht8mu6sgplsfj74qdjnshguewlx4ww0eet26y2pal4xpav5prcydf28cvxtjqx46x7f"
        , "value":
          { "coins": 2
          , "assets":
            { "3542acb3a64d80c29302260d62c3b87a742ad14abf855ebc6733081e": 42
            , "b5ae663aaea8e500157bdf4baafd6f5ba0ce5759f7cd4101fc132f54.706174617465": 1337
            }
          }
        , "datumHash": null
        , "datum": null
        , "script": null
        }
      ]
    , "additionalProperties": false
    , "required": [ "address", "value" ]
    , "properties":
      { "address": { "$ref": "ogmios.wsp.json#/definitions/Address" }
      , "value": { "$ref": "ogmios.wsp.json#/definitions/Value" }
      , "datumHash":
        { "oneOf":
          [ { "$ref": "ogmios.wsp.json#/definitions/Digest[Blake2b]::Datum" }
          , { "$ref": "ogmios.wsp.json#/definitions/Null"}
          ]
        }
      , "datum":
        { "anyOf":
          [ { "$allOf":
              [ { "$ref": "ogmios.wsp.json#/definitions/Digest[Blake2b]::Datum" }
              , { "description": "Only in Alonzo transactions, for backward-compatibility." }
              ]
            }
          , { "$ref": "ogmios.wsp.json#/definitions/Datum" }
          , { "$ref": "ogmios.wsp.json#/definitions/Null"}
          ]
        }
      , "script":
        { "oneOf":
          [ { "$ref": "ogmios.wsp.json#/definitions/Script" }
          , { "$ref": "ogmios.wsp.json#/definitions/Null"}
          ]
        }
      }
    }

  , "TxWitness":
    { "type": "object"
    , "oneOf":
      [ { "additionalProperties": false
        , "title": "witnessVk"
        , "required": [ "witnessVk" ]
        , "properties":
          { "witnessVk":
            { "type": "object"
            , "additionalProperties": false
            , "required": [ "key", "signature" ]
            , "properties":
              { "key": { "$ref": "ogmios.wsp.json#/definitions/Digest[Blake2b]::VerificationKey" }
              , "signature": { "$ref": "ogmios.wsp.json#/definitions/Signature" }
              }
            }
          }
        }
      , { "additionalProperties": false
        , "title": "redeemWitness"
        , "required": [ "redeemWitness" ]
        , "properties":
          { "redeemWitness":
            { "type": "object"
            , "additionalProperties": false
            , "required": [ "key", "signature" ]
            , "properties":
              { "key": { "$ref": "ogmios.wsp.json#/definitions/VerificationKey" }
              , "signature": { "$ref": "ogmios.wsp.json#/definitions/Signature" }
              }
            }
          }
        }
      ]
    }

  , "UInt8":
    { "type": "integer"
    , "minimum": 0
    , "maximum": 255
    }

  , "UInt32":
    { "type": "integer"
    , "minimum": 0
    , "maximum": 4294967295
    }

  , "UInt64":
    { "type": "integer"
    , "minimum": 0
    , "maximum": 18446744073709552999
    }

  , "Update[Shelley]":
    { "oneOf":
      [ { "$ref": "ogmios.wsp.json#/definitions/Null"}
      , { "type": "object"
        , "title": "UpdateProposal[Shelley]"
        , "additionalProperties": false
        , "required": ["proposal", "epoch"]
        , "properties":
          { "epoch": { "$ref": "ogmios.wsp.json#/definitions/Epoch" }
          , "proposal":
            { "type": "object"
            , "additionalProperties": { "$ref": "ogmios.wsp.json#/definitions/ProtocolParameters[Shelley]" }
            }
          }
        }
      ]
    }

  , "Update[Alonzo]":
    { "oneOf":
      [ { "$ref": "ogmios.wsp.json#/definitions/Null"}
      , { "type": "object"
        , "title": "UpdateProposal[Alonzo]"
        , "additionalProperties": false
        , "required": ["proposal", "epoch"]
        , "properties":
          { "epoch": { "$ref": "ogmios.wsp.json#/definitions/Epoch" }
          , "proposal":
            { "type": "object"
            , "additionalProperties": { "$ref": "ogmios.wsp.json#/definitions/ProtocolParameters[Alonzo]" }
            }
          }
        }
      ]
    }

  , "Update[Babbage]":
    { "oneOf":
      [ { "$ref": "ogmios.wsp.json#/definitions/Null"}
      , { "type": "object"
        , "title": "UpdateProposal[Babbage]"
        , "additionalProperties": false
        , "required": ["proposal", "epoch"]
        , "properties":
          { "epoch": { "$ref": "ogmios.wsp.json#/definitions/Epoch" }
          , "proposal":
            { "type": "object"
            , "additionalProperties": { "$ref": "ogmios.wsp.json#/definitions/ProtocolParameters[Babbage]" }
            }
          }
        }
      ]
    }


  , "UtcTime":
    { "type": "string"
    , "format": "date-time"
    , "pattern": "[0-9]{4}-[0-9]{2}-[0-9]{2}T[0-9]{2}:[0-9]{2}:[0-9]{2}.?[0-9]*Z?"
    }

  , "Utxo":
    { "type": "array"
    , "additionalItems": false
    , "items":
      { "type": "array"
      , "additionalItems": false
      , "minItems": 2
      , "maxItems": 2
      , "items":
        [ { "$ref": "ogmios.wsp.json#/definitions/TxIn" }
        , { "$ref": "ogmios.wsp.json#/definitions/TxOut" }
        ]
      }
    }

  , "ValidityInterval":
    { "type": "object"
    , "additionalProperties": false
    , "required": [ "invalidBefore", "invalidHereafter" ]
    , "properties":
      { "invalidBefore":
          { "oneOf":
            [ { "$ref": "ogmios.wsp.json#/definitions/Slot" }
            , { "$ref": "ogmios.wsp.json#/definitions/Null"}
            ]
          }
      , "invalidHereafter":
          { "oneOf":
            [ { "$ref": "ogmios.wsp.json#/definitions/Slot" }
            , { "$ref": "ogmios.wsp.json#/definitions/Null"}
            ]
          }
      }
    }

  , "Value":
    { "type": "object"
    , "additionalProperties": false
    , "required": [ "coins" ]
    , "properties":
      { "coins": { "$ref": "ogmios.wsp.json#/definitions/Lovelace" }
      , "assets":
        { "type": "object"
        , "propertyNames":
          { "pattern": "^[0-9a-z]{56}(.[0-9a-z]{1,64})?$"
          , "description": "A policy id with an (optional) asset name, dot-separated. Another way to visualize the regular expression given as pattern is through the following diagram:\n\n<pre>   ┏━━━━━━━━━━━┓ ╭───╮ ┏━━━━━━━━━━━━┓     \n╾┬─┫ POLICY_ID ┣─┤ . ├─┫ ASSET_NAME ┣─────┬╼\n │ ┗━━━━━━━━━━━┛ ╰───╯ ┗━━━━━━━━━━━━┛     │\n │ ┏━━━━━━━━━━━┓                          │\n └─┫ POLICY_ID ┣──────────────────────────┘\n   ┗━━━━━━━━━━━┛\n</pre>\nThe `POLICY_ID` and `ASSET_NAME` are both encoded in **base16** and are exactly 56 characters and at most 64 characters respectively."
          , "examples":
            [ "3542acb3a64d80c29302260d62c3b87a742ad14abf855ebc6733081e"
            , "b5ae663aaea8e500157bdf4baafd6f5ba0ce5759f7cd4101fc132f54.706174617465"
            ]
          }
        , "additionalProperties": { "$ref": "ogmios.wsp.json#/definitions/AssetQuantity" }
        }
      }
    }

  , "Vote":
    { "type": "object"
    , "additionalProperties": false
    , "required": [ "voterVk", "proposalId", "signature" ]
    , "properties":
      { "voterVk": { "$ref": "ogmios.wsp.json#/definitions/VerificationKey" }
      , "proposalId": { "$ref": "ogmios.wsp.json#/definitions/Digest[Blake2b]::VerificationKey" }
      , "signature": { "$ref": "ogmios.wsp.json#/definitions/Signature" }
      }
    }

  , "VotingPeriod":
    { "type": "string"
    , "enum": [ "voteForThisEpoch", "voteForNextEpoch" ]
    }

  , "VrfProof":
    { "type": "string"
    , "contentEncoding": "base64"
    }

  , "VrfOutput":
    { "type": "string"
    , "contentEncoding": "base64"
    }

  , "Withdrawals":
    { "type": "object"
    , "additionalProperties": { "$ref": "ogmios.wsp.json#/definitions/Lovelace" }
    , "propertyNames": { "pattern": "^stake(_test)?1[0-9a-z]+$" }
    }

  , "VerificationKey":
    { "type": "string"
    , "description": "An Ed25519 verification key."
    , "contentEncoding": "base16"
    , "minLength": 64
    , "maxLength": 64
    }
  }
}
>>>>>>> e5db86a0
<|MERGE_RESOLUTION|>--- conflicted
+++ resolved
@@ -1,6 +1,3 @@
-<<<<<<< HEAD
-server/ogmios.wsp.json
-=======
 { "type": "object"
 , "title": "ogmios"
 , "$id": "ogmios.wsp.json"
@@ -6111,5 +6108,4 @@
     , "maxLength": 64
     }
   }
-}
->>>>>>> e5db86a0
+}