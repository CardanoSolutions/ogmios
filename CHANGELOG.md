--- conflicted
+++ resolved
@@ -6,25 +6,7 @@
 pre: "<b>5. </b>"
 ---
 
-<<<<<<< HEAD
-### [6.0.0-rc6] - 2023-11-10
-
-#### Added
-
-- Add missing `sanchonet` network to the list of well-known networks. It'll now be properly displayed instead of showing `unknown (4)`.
-
-#### Changed
-
-- ![TypeScript][] Add an extra promise handler to cope with unexpected websocket disconnections when submitting messages to the server. See [#346](https://github.com/CardanoSolutions/ogmios/issues/346).
-
-#### Removed
-
-- N/A
-
-### [6.0.0-rc6] - 2023-11-04
-=======
 ### [6.0.0] - 2024-01-10
->>>>>>> 3851f1a1
 
 #### Added
 
