import { EventEmitter } from 'events'
import {
  CONSTANT_OUTPUT_SERIALIZATION_OVERHEAD,
  eventEmitterToGenerator,
  safeJSON,
  unsafeMetadatumAsJSON,
  utxoSize
} from '../src'
import {
  Int,
  List,
  MetadataLabels,
  MoveInstantaneousRewards,
  RewardAccountSummaries,
  RewardsProvenance,
  StakePoolParameters,
  Transaction,
  TransactionOutput
} from '@cardano-ogmios/schema'
<<<<<<< HEAD
import { EventEmitter } from 'events'
import {
  CONSTANT_OUTPUT_SERIALIZATION_OVERHEAD,
  eventEmitterToGenerator,
  safeJSON,
  unsafeMetadatumAsJSON,
  utxoSize
} from '../src'
=======
>>>>>>> 0806fcfc

describe('util', () => {
  describe('eventToGenerator', () => {
    it('can yield immediate and deferred matched events', async () => {
      const eventEmitter = new EventEmitter()
      const matchOdd = (x: string) => Number(x) % 2 !== 0 ? Number(x) : null
      const generator = eventEmitterToGenerator(eventEmitter, 'myEvent', matchOdd)() as AsyncGenerator<number>

      eventEmitter.emit('myEvent', 1)
      eventEmitter.emit('myEvent', 2)
      eventEmitter.emit('myEvent', 3)
      setTimeout(() => eventEmitter.emit('myEvent', 4), 50)
      setTimeout(() => eventEmitter.emit('myEvent', 5), 100)
      setTimeout(() => eventEmitter.emit('myEvent', 6), 150)

      expect((await generator.next()).value).toEqual(1)
      expect((await generator.next()).value).toEqual(3)
      expect((await generator.next()).value).toEqual(5)
    })
  })

  describe('utxoSize', () => {
<<<<<<< HEAD
    it("test vector #1", () => {
      const output = {
        address: "addr_test1wq659t9n5excps5nqgnq6ckrhpa8g2k3f2lc2h4uvuess8s24hsvh",
        value: {
          coins: 0n,
          assets: {
            "b5ae663aaea8e500157bdf4baafd6f5ba0ce5759f7cd4101fc132f54.01": 4n,
          }
        },
        datum: "bb30a42c1e62f0afda5f0a4e8a562f7a13a24cea00ee81917b86b89e801314aa",
      }

      // ----- CBOR (diagnostic)
=======
    it('test vector #1', () => {
      const output = {
        address: 'addr_test1wq659t9n5excps5nqgnq6ckrhpa8g2k3f2lc2h4uvuess8s24hsvh',
        value: {
          coins: 0n,
          assets: {
            'b5ae663aaea8e500157bdf4baafd6f5ba0ce5759f7cd4101fc132f54.01': 4n
          }
        },
        datumHash: 'bb30a42c1e62f0afda5f0a4e8a562f7a13a24cea00ee81917b86b89e801314aa'
      }

      // ----- CBOR Diagnostic
>>>>>>> 0806fcfc
      //
      // { 0: h'703542ACB3A64D80C29302260D62C3B87A742AD14ABF855EBC6733081E'
      // , 1: [0, { h'B5AE663AAEA8E500157BDF4BAAFD6F5BA0CE5759F7CD4101FC132F54': {h'01': 4}}]
      // , 2: [0, h'BB30A42C1E62F0AFDA5F0A4E8A562F7A13A24CEA00EE81917B86B89E801314AA']
      // }

      const size = Buffer.from(
<<<<<<< HEAD
        "A300581D703542ACB3A64D80C29302260D62C3B87A742AD14ABF855EBC673308" +
        "1E018200A1581CB5AE663AAEA8E500157BDF4BAAFD6F5BA0CE5759F7CD4101FC" +
        "132F54A14101040282005820BB30A42C1E62F0AFDA5F0A4E8A562F7A13A24CEA" +
        "00EE81917B86B89E801314AA",
        "hex"
=======
        'A300581D703542ACB3A64D80C29302260D62C3B87A742AD14ABF855EBC673308' +
        '1E018200A1581CB5AE663AAEA8E500157BDF4BAAFD6F5BA0CE5759F7CD4101FC' +
        '132F54A14101040282005820BB30A42C1E62F0AFDA5F0A4E8A562F7A13A24CEA' +
        '00EE81917B86B89E801314AA',
        'hex'
      ).length

      // NOTE: 4 bytes difference, because the output has currently '0' lovelace defined,
      // but utxoSize account for the size of the output once we have allocated the min value
      // which will cause an increase of exactly 4 bytes.
      expect(utxoSize(output) - CONSTANT_OUTPUT_SERIALIZATION_OVERHEAD).toEqual(size + 4)
    })

    it('test vector #2', () => {
      const output = {
        address: 'addr1wxckk4h4asryhe4v8j4kqd0046rtxekv8hz2p4t3vq7hpegtxpwnn',
        value: {
          coins: 1000000n,
          assets: {
            b5ae663aaea8e500157bdf4baafd6f5ba0ce5759f7cd4101fc132f54: 357n
          }
        },
        datum: '4171',
        script: {
          native: 'b5ae663aaea8e500157bdf4baafd6f5ba0ce5759f7cd4101fc132f54'
        }
      }

      // ----- CBOR Diagnostic
      //
      // { 0: h'71B16B56F5EC064BE6AC3CAB6035EFAE86B366CC3DC4A0D571603D70E5'
      // , 1: [1000000, {h'B16B56F5EC064BE6AC3CAB6035EFAE86B366CC3DC4A0D571603D70E5': {h'': 357}}]
      // , 2: [1, 24(h'4171')]
      // , 3: 24(h'82008200581CB5AE663AAEA8E500157BDF4BAAFD6F5BA0CE5759F7CD4101FC132F54')
      // }

      const size = Buffer.from(
        'A400581D71B16B56F5EC064BE6AC3CAB6035EFAE86B366CC3DC4A0D571603D70' +
        'E501821A000F4240A1581CB16B56F5EC064BE6AC3CAB6035EFAE86B366CC3DC4' +
        'A0D571603D70E5A140190165028201D81842417103D818582282008200581CB5' +
        'AE663AAEA8E500157BDF4BAAFD6F5BA0CE5759F7CD4101FC132F54',
        'hex'
      ).length

      expect(utxoSize(output) - CONSTANT_OUTPUT_SERIALIZATION_OVERHEAD).toEqual(size)
    })

    it('test vector #3', () => {
      const output = {
        address: 'addr_test1grs2w9p3nqfv8amnhgzwchtt8l7dt2kc2qrgqkcy0vyz2svyhpvqzqsdmflg9',
        value: {
          coins: 1000000n,
          assets: {}
        },
        datum: '40',
        script: {
          'plutus:v1': '46010000220011'
        }
      }

      // ----- CBOR Diagnostic
      //
      // { 0: h'40E0A714319812C3F773BA04EC5D6B3FFCD5AAD85006805B047B08254184B8580102'
      // , 1: 1000000
      // , 2: [1, 24(h'40')]
      // , 3: 24(h'82014746010000220011')
      // }

      const size = Buffer.from(
        'A400582240E0A714319812C3F773BA04EC5D6B3FFCD5AAD85006805B047B0825' +
        '4184B8580102011A000F4240028201D818414003D8184A820147460100002200' +
        '11',
        'hex'
      ).length

      expect(utxoSize(output) - CONSTANT_OUTPUT_SERIALIZATION_OVERHEAD).toEqual(size)
    })

    it('test vector #4', () => {
      const output = {
        address: 'addr1wxckk4h4asryhe4v8j4kqd0046rtxekv8hz2p4t3vq7hpegtxpwnn',
        value: {
          coins: 1000000n,
          assets: {
            'b5ae663aaea8e500157bdf4baafd6f5ba0ce5759f7cd4101fc132f54.00': 1n,
            'b5ae663aaea8e500157bdf4baafd6f5ba0ce5759f7cd4101fc132f54.01': 1n,
            'b5ae663aaea8e500157bdf4baafd6f5ba0ce5759f7cd4101fc132f54.02': 1n,
            'b5ae663aaea8e500157bdf4baafd6f5ba0ce5759f7cd4101fc132f54.03': 1n,
            'b5ae663aaea8e500157bdf4baafd6f5ba0ce5759f7cd4101fc132f54.04': 1n,
            'b5ae663aaea8e500157bdf4baafd6f5ba0ce5759f7cd4101fc132f54.05': 1n,
            'b5ae663aaea8e500157bdf4baafd6f5ba0ce5759f7cd4101fc132f54.06': 1n,
            'b5ae663aaea8e500157bdf4baafd6f5ba0ce5759f7cd4101fc132f54.07': 1n,
            'b5ae663aaea8e500157bdf4baafd6f5ba0ce5759f7cd4101fc132f54.08': 1n,
            'b5ae663aaea8e500157bdf4baafd6f5ba0ce5759f7cd4101fc132f54.09': 1n,
            'b5ae663aaea8e500157bdf4baafd6f5ba0ce5759f7cd4101fc132f54.0a': 1n,
            'b5ae663aaea8e500157bdf4baafd6f5ba0ce5759f7cd4101fc132f54.0b': 1n,
            'b5ae663aaea8e500157bdf4baafd6f5ba0ce5759f7cd4101fc132f54.0c': 1n,
            'b5ae663aaea8e500157bdf4baafd6f5ba0ce5759f7cd4101fc132f54.0d': 1n,
            'b5ae663aaea8e500157bdf4baafd6f5ba0ce5759f7cd4101fc132f54.0e': 1n,
            'b5ae663aaea8e500157bdf4baafd6f5ba0ce5759f7cd4101fc132f54.0f': 1n,
            'b5ae663aaea8e500157bdf4baafd6f5ba0ce5759f7cd4101fc132f54.10': 1n,
            'b5ae663aaea8e500157bdf4baafd6f5ba0ce5759f7cd4101fc132f54.11': 1n,
            'b5ae663aaea8e500157bdf4baafd6f5ba0ce5759f7cd4101fc132f54.12': 1n,
            'b5ae663aaea8e500157bdf4baafd6f5ba0ce5759f7cd4101fc132f54.13': 1n,
            'b5ae663aaea8e500157bdf4baafd6f5ba0ce5759f7cd4101fc132f54.14': 1n,
            'b5ae663aaea8e500157bdf4baafd6f5ba0ce5759f7cd4101fc132f54.15': 1n,
            'b5ae663aaea8e500157bdf4baafd6f5ba0ce5759f7cd4101fc132f54.16': 1n,
            'b5ae663aaea8e500157bdf4baafd6f5ba0ce5759f7cd4101fc132f54.17': 1n,
            'b5ae663aaea8e500157bdf4baafd6f5ba0ce5759f7cd4101fc132f54.18': 1n,
            'b5ae663aaea8e500157bdf4baafd6f5ba0ce5759f7cd4101fc132f54.19': 1n
          }
        }
      }

      // ----- CBOR Diagnostic
      //
      // { 0: h'703542ACB3A64D80C29302260D62C3B87A742AD14ABF855EBC6733081E'
      // , 1:
      //   [ 1000000
      //   , { h'B16B56F5EC064BE6AC3CAB6035EFAE86B366CC3DC4A0D571603D70E5':
      //       {_ h'00': 1
      //       ,  h'01': 1
      //       ,  h'02': 1
      //       ,  h'03': 1
      //       ,  h'04': 1
      //       ,  h'05': 1
      //       ,  h'06': 1
      //       ,  h'07': 1
      //       ,  h'08': 1
      //       ,  h'09': 1
      //       ,  h'0a': 1
      //       ,  h'0b': 1
      //       ,  h'0c': 1
      //       ,  h'0d': 1
      //       ,  h'0e': 1
      //       ,  h'0f': 1
      //       ,  h'10': 1
      //       ,  h'11': 1
      //       ,  h'12': 1
      //       ,  h'13': 1
      //       ,  h'14': 1
      //       ,  h'15': 1
      //       ,  h'16': 1
      //       ,  h'17': 1
      //       ,  h'18': 1
      //       ,  h'19': 1
      //       }
      //     }
      //   ]
      // }

      const size = Buffer.from(
        'A200581D703542ACB3A64D80C29302260D62C3B87A742AD14ABF855EBC673308' +
        '1E01821A000F4240A1581CB16B56F5EC064BE6AC3CAB6035EFAE86B366CC3DC4' +
        'A0D571603D70E5BF410001410101410201410301410401410501410601410701' +
        '410801410901410A01410B01410C01410D01410E01410F014110014111014112' +
        '01411301411401411501411601411701411801411901FF',
        'hex'
      ).length

      expect(utxoSize(output) - CONSTANT_OUTPUT_SERIALIZATION_OVERHEAD).toEqual(size)
    })

    it('test vector #5', () => {
      const output = {
        address: 'addr1wxckk4h4asryhe4v8j4kqd0046rtxekv8hz2p4t3vq7hpegtxpwnn',
        value: {
          coins: 1000000n,
          assets: {
            'b5ae663aaea8e500157bdf4baafd6f5ba0ce5759f7cd4101fc132f00.000000000000000000000000000000': 99999999n,
            'b5ae663aaea8e500157bdf4baafd6f5ba0ce5759f7cd4101fc132f00.000000000000000000000000000001': 99999999n,
            'b5ae663aaea8e500157bdf4baafd6f5ba0ce5759f7cd4101fc132f00.000000000000000000000000000002': 99999999n,
            'b5ae663aaea8e500157bdf4baafd6f5ba0ce5759f7cd4101fc132f00.000000000000000000000000000003': 99999999n,
            'b5ae663aaea8e500157bdf4baafd6f5ba0ce5759f7cd4101fc132f00.000000000000000000000000000004': 99999999n,
            b5ae663aaea8e500157bdf4baafd6f5ba0ce5759f7cd4101fc132f01: 1n,
            b5ae663aaea8e500157bdf4baafd6f5ba0ce5759f7cd4101fc132f02: 1n,
            b5ae663aaea8e500157bdf4baafd6f5ba0ce5759f7cd4101fc132f03: 1n,
            b5ae663aaea8e500157bdf4baafd6f5ba0ce5759f7cd4101fc132f04: 1n,
            b5ae663aaea8e500157bdf4baafd6f5ba0ce5759f7cd4101fc132f05: 1n,
            b5ae663aaea8e500157bdf4baafd6f5ba0ce5759f7cd4101fc132f06: 1n,
            b5ae663aaea8e500157bdf4baafd6f5ba0ce5759f7cd4101fc132f07: 1n,
            b5ae663aaea8e500157bdf4baafd6f5ba0ce5759f7cd4101fc132f08: 1n,
            b5ae663aaea8e500157bdf4baafd6f5ba0ce5759f7cd4101fc132f09: 1n,
            b5ae663aaea8e500157bdf4baafd6f5ba0ce5759f7cd4101fc132f0a: 1n,
            b5ae663aaea8e500157bdf4baafd6f5ba0ce5759f7cd4101fc132f0b: 1n,
            b5ae663aaea8e500157bdf4baafd6f5ba0ce5759f7cd4101fc132f0c: 1n,
            b5ae663aaea8e500157bdf4baafd6f5ba0ce5759f7cd4101fc132f0d: 1n,
            b5ae663aaea8e500157bdf4baafd6f5ba0ce5759f7cd4101fc132f0e: 1n,
            b5ae663aaea8e500157bdf4baafd6f5ba0ce5759f7cd4101fc132f0f: 1n,
            b5ae663aaea8e500157bdf4baafd6f5ba0ce5759f7cd4101fc132f10: 1n,
            b5ae663aaea8e500157bdf4baafd6f5ba0ce5759f7cd4101fc132f11: 1n,
            b5ae663aaea8e500157bdf4baafd6f5ba0ce5759f7cd4101fc132f12: 1n,
            b5ae663aaea8e500157bdf4baafd6f5ba0ce5759f7cd4101fc132f13: 1n,
            b5ae663aaea8e500157bdf4baafd6f5ba0ce5759f7cd4101fc132f14: 1n,
            b5ae663aaea8e500157bdf4baafd6f5ba0ce5759f7cd4101fc132f15: 1n,
            b5ae663aaea8e500157bdf4baafd6f5ba0ce5759f7cd4101fc132f16: 1n,
            b5ae663aaea8e500157bdf4baafd6f5ba0ce5759f7cd4101fc132f17: 1n,
            b5ae663aaea8e500157bdf4baafd6f5ba0ce5759f7cd4101fc132f18: 1n,
            b5ae663aaea8e500157bdf4baafd6f5ba0ce5759f7cd4101fc132f19: 1n
          }
        }
      }

      // ----- CBOR Diagnostic
      //
      // { 0: h'703542ACB3A64D80C29302260D62C3B87A742AD14ABF855EBC6733081E'
      // , 1:
      //   [ 1000000
      //   , {_ h'B5AE663AAEA8E500157BDF4BAAFD6F5BA0CE5759F7CD4101FC132F00':
      //       { h'000000000000000000000000000000': 99999999
      //       , h'000000000000000000000000000001': 99999999
      //       , h'000000000000000000000000000002': 99999999
      //       , h'000000000000000000000000000003': 99999999
      //       , h'000000000000000000000000000004': 99999999
      //       }
      //     , h'B5AE663AAEA8E500157BDF4BAAFD6F5BA0CE5759F7CD4101FC132F01': { h'': 1 }
      //     , h'B5AE663AAEA8E500157BDF4BAAFD6F5BA0CE5759F7CD4101FC132F02': { h'': 1 }
      //     , h'B5AE663AAEA8E500157BDF4BAAFD6F5BA0CE5759F7CD4101FC132F03': { h'': 1 }
      //     , h'B5AE663AAEA8E500157BDF4BAAFD6F5BA0CE5759F7CD4101FC132F04': { h'': 1 }
      //     , h'B5AE663AAEA8E500157BDF4BAAFD6F5BA0CE5759F7CD4101FC132F05': { h'': 1 }
      //     , h'B5AE663AAEA8E500157BDF4BAAFD6F5BA0CE5759F7CD4101FC132F06': { h'': 1 }
      //     , h'B5AE663AAEA8E500157BDF4BAAFD6F5BA0CE5759F7CD4101FC132F07': { h'': 1 }
      //     , h'B5AE663AAEA8E500157BDF4BAAFD6F5BA0CE5759F7CD4101FC132F08': { h'': 1 }
      //     , h'B5AE663AAEA8E500157BDF4BAAFD6F5BA0CE5759F7CD4101FC132F09': { h'': 1 }
      //     , h'B5AE663AAEA8E500157BDF4BAAFD6F5BA0CE5759F7CD4101FC132F0A': { h'': 1 }
      //     , h'B5AE663AAEA8E500157BDF4BAAFD6F5BA0CE5759F7CD4101FC132F0B': { h'': 1 }
      //     , h'B5AE663AAEA8E500157BDF4BAAFD6F5BA0CE5759F7CD4101FC132F0C': { h'': 1 }
      //     , h'B5AE663AAEA8E500157BDF4BAAFD6F5BA0CE5759F7CD4101FC132F0D': { h'': 1 }
      //     , h'B5AE663AAEA8E500157BDF4BAAFD6F5BA0CE5759F7CD4101FC132F0E': { h'': 1 }
      //     , h'B5AE663AAEA8E500157BDF4BAAFD6F5BA0CE5759F7CD4101FC132F0F': { h'': 1 }
      //     , h'B5AE663AAEA8E500157BDF4BAAFD6F5BA0CE5759F7CD4101FC132F10': { h'': 1 }
      //     , h'B5AE663AAEA8E500157BDF4BAAFD6F5BA0CE5759F7CD4101FC132F11': { h'': 1 }
      //     , h'B5AE663AAEA8E500157BDF4BAAFD6F5BA0CE5759F7CD4101FC132F12': { h'': 1 }
      //     , h'B5AE663AAEA8E500157BDF4BAAFD6F5BA0CE5759F7CD4101FC132F13': { h'': 1 }
      //     , h'B5AE663AAEA8E500157BDF4BAAFD6F5BA0CE5759F7CD4101FC132F14': { h'': 1 }
      //     , h'B5AE663AAEA8E500157BDF4BAAFD6F5BA0CE5759F7CD4101FC132F15': { h'': 1 }
      //     , h'B5AE663AAEA8E500157BDF4BAAFD6F5BA0CE5759F7CD4101FC132F16': { h'': 1 }
      //     , h'B5AE663AAEA8E500157BDF4BAAFD6F5BA0CE5759F7CD4101FC132F17': { h'': 1 }
      //     , h'B5AE663AAEA8E500157BDF4BAAFD6F5BA0CE5759F7CD4101FC132F18': { h'': 1 }
      //     , h'B5AE663AAEA8E500157BDF4BAAFD6F5BA0CE5759F7CD4101FC132F19': { h'': 1 }
      //     }
      //   ]
      // }

      const size = Buffer.from(
        'A200581D703542ACB3A64D80C29302260D62C3B87A742AD14ABF855EBC673308' +
        '1E01821A000F4240BF581CB5AE663AAEA8E500157BDF4BAAFD6F5BA0CE5759F7' +
        'CD4101FC132F00A54F0000000000000000000000000000001A05F5E0FF4F0000' +
        '000000000000000000000000011A05F5E0FF4F00000000000000000000000000' +
        '00021A05F5E0FF4F0000000000000000000000000000031A05F5E0FF4F000000' +
        '0000000000000000000000041A05F5E0FF581CB5AE663AAEA8E500157BDF4BAA' +
        'FD6F5BA0CE5759F7CD4101FC132F01A14001581CB5AE663AAEA8E500157BDF4B' +
        'AAFD6F5BA0CE5759F7CD4101FC132F02A14001581CB5AE663AAEA8E500157BDF' +
        '4BAAFD6F5BA0CE5759F7CD4101FC132F03A14001581CB5AE663AAEA8E500157B' +
        'DF4BAAFD6F5BA0CE5759F7CD4101FC132F04A14001581CB5AE663AAEA8E50015' +
        '7BDF4BAAFD6F5BA0CE5759F7CD4101FC132F05A14001581CB5AE663AAEA8E500' +
        '157BDF4BAAFD6F5BA0CE5759F7CD4101FC132F06A14001581CB5AE663AAEA8E5' +
        '00157BDF4BAAFD6F5BA0CE5759F7CD4101FC132F07A14001581CB5AE663AAEA8' +
        'E500157BDF4BAAFD6F5BA0CE5759F7CD4101FC132F08A14001581CB5AE663AAE' +
        'A8E500157BDF4BAAFD6F5BA0CE5759F7CD4101FC132F09A14001581CB5AE663A' +
        'AEA8E500157BDF4BAAFD6F5BA0CE5759F7CD4101FC132F0AA14001581CB5AE66' +
        '3AAEA8E500157BDF4BAAFD6F5BA0CE5759F7CD4101FC132F0BA14001581CB5AE' +
        '663AAEA8E500157BDF4BAAFD6F5BA0CE5759F7CD4101FC132F0CA14001581CB5' +
        'AE663AAEA8E500157BDF4BAAFD6F5BA0CE5759F7CD4101FC132F0DA14001581C' +
        'B5AE663AAEA8E500157BDF4BAAFD6F5BA0CE5759F7CD4101FC132F0EA1400158' +
        '1CB5AE663AAEA8E500157BDF4BAAFD6F5BA0CE5759F7CD4101FC132F0FA14001' +
        '581CB5AE663AAEA8E500157BDF4BAAFD6F5BA0CE5759F7CD4101FC132F10A140' +
        '01581CB5AE663AAEA8E500157BDF4BAAFD6F5BA0CE5759F7CD4101FC132F11A1' +
        '4001581CB5AE663AAEA8E500157BDF4BAAFD6F5BA0CE5759F7CD4101FC132F12' +
        'A14001581CB5AE663AAEA8E500157BDF4BAAFD6F5BA0CE5759F7CD4101FC132F' +
        '13A14001581CB5AE663AAEA8E500157BDF4BAAFD6F5BA0CE5759F7CD4101FC13' +
        '2F14A14001581CB5AE663AAEA8E500157BDF4BAAFD6F5BA0CE5759F7CD4101FC' +
        '132F15A14001581CB5AE663AAEA8E500157BDF4BAAFD6F5BA0CE5759F7CD4101' +
        'FC132F16A14001581CB5AE663AAEA8E500157BDF4BAAFD6F5BA0CE5759F7CD41' +
        '01FC132F17A14001581CB5AE663AAEA8E500157BDF4BAAFD6F5BA0CE5759F7CD' +
        '4101FC132F18A14001581CB5AE663AAEA8E500157BDF4BAAFD6F5BA0CE5759F7' +
        'CD4101FC132F19A14001FF',
        'hex'
>>>>>>> 0806fcfc
      ).length

      expect(utxoSize(output) - CONSTANT_OUTPUT_SERIALIZATION_OVERHEAD).toEqual(size)
    })
  })

  describe('safeJSON', () => {
    it('parse asset quantities as bigint, always', () => {
      const json = `
        {
          "address": "addr1...",
          "value": {
            "coins": 42,
            "assets": {
              "policy.asset#1": 27,
              "policy.asset#2": 123954834573123725621
            }
          },
          "datum": null
        }
      `

      const result = safeJSON.parse(json) as TransactionOutput
      expect(typeof result.value.coins).toEqual('bigint')
      expect(typeof result.value.assets['policy.asset#1']).toEqual('bigint')
      expect(result.value.assets['policy.asset#1']).toEqual(BigInt(27))
      expect(typeof result.value.assets['policy.asset#2']).toEqual('bigint')
      expect(result.value.assets['policy.asset#2']).toEqual(BigInt('123954834573123725621'))
    })

    it('parses metadatum int as bigint, always', () => {
      const json = `
        {
          "1": { "int": 42 },
          "2": { "list": [ { "int": 14 }, { "int": 123954834573123725621 } ] }
        }
      `

      const result = safeJSON.parse(json) as MetadataLabels
      expect(typeof (result[1] as Int).int).toEqual('bigint')
      expect(typeof ((result[2] as List).list[1] as Int).int).toEqual('bigint')
    })

    describe('parse lovelace as bigint, always', () => {
      it('Transaction', () => {
        const json = `
          {
            "id": "3e6230bf0d2ead922e2296386e20a10f23d14796076262f152fce9e15d857bb9",
            "inputSource": "inputs",
            "inputs": [],
            "collateral": 27,
            "outputs": [
              {
                "address": "addr1wxckk4h4asryhe4v8j4kqd0046rtxekv8hz2p4t3vq7hpegtxpwnn",
                "value": {
                  "coins": 2,
                  "assets": {
                    "b16b56f5ec064be6ac3cab6035efae86b366cc3dc4a0d571603d70e5": 3
                  }
                },
                "datum": "4171",
                "script": {
                  "native": "b5ae663aaea8e500157bdf4baafd6f5ba0ce5759f7cd4101fc132f54"
                }
              }
            ],
            "withdrawals": {
              "stake1uy659t9n5excps5nqgnq6ckrhpa8g2k3f2lc2h4uvuess8syll2gq": 324
            },
            "fee": 311,
            "mint": {
              "coins": 0,
              "assets": {
                "4acf2773917c7b547c576a7ff110d2ba5733c1f1ca9cdc659aea3a56.0202": -3
              }
            },
            "network": "mainnet",
            "cbor": ""
          }
        `

        const stakeAddr = 'stake1uy659t9n5excps5nqgnq6ckrhpa8g2k3f2lc2h4uvuess8syll2gq'
        const result = safeJSON.parse(json) as Transaction
        expect(typeof result.collateral).toEqual('bigint')
        expect(typeof result.fee).toEqual('bigint')
        expect(typeof result.withdrawals[stakeAddr]).toEqual('bigint')
        expect(typeof result.mint.coins).toEqual('bigint')
        expect(typeof result.outputs[0].value.coins).toEqual('bigint')
      })

      it('PoolParameters', () => {
        const json = `
          {
            "id": "pool1pk2wzarn9mu64eel89dtg3g8h75c84jsy0q349glpsewgd7sdls",
            "vrf": "95c3003a78585e0db8c9496f6deef4de0ff000994b8534cd66d4fe96bb21ddd3",
            "pledge": 826,
            "cost": 159,
            "margin": "1/2",
            "rewardAccount": "stake_test1up9v7fmnj978k4ru2a48lugs62a9wv7p789fehr9nt4r54sf66f20",
            "owners": [
              "0d94e174732ef9aae73f395ab44507bfa983d65023c11a951f0c32e4",
              "1920e782f048e9ef52acd89c4341a89c3908c6e046ad87c474fffb48",
              "3542acb3a64d80c29302260d62c3b87a742ad14abf855ebc6733081e",
              "a646474b8f5431261506b6c273d307c7569a4eb6c96b42dd4a29520a",
              "b16b56f5ec064be6ac3cab6035efae86b366cc3dc4a0d571603d70e5",
              "bd039f956f4b302f3ab6fc7c4bac3350a540f44af81a8492194dd2c2"
            ],
            "relays": [
              {
                "hostname": "foo.example.com",
                "port": null
              }
            ],
            "metadata": {
              "url": "text",
              "hash": "62797465737472696e67"
            }
          }
        `

        const result = safeJSON.parse(json) as StakePoolParameters
        expect(typeof result.cost).toEqual('bigint')
        expect(typeof result.pledge).toEqual('bigint')
      })

      it('MoveInstantaneousRewards', () => {
        const json = `
          {
            "moveInstantaneousRewards": {
              "pot": "treasury",
              "value": 1000,
              "rewards": {
                "a646474b8f5431261506b6c273d307c7569a4eb6c96b42dd4a29520a": 1000
              }
            }
          }
        `

        const stakeAddr = 'a646474b8f5431261506b6c273d307c7569a4eb6c96b42dd4a29520a'
        const result = safeJSON.parse(json) as MoveInstantaneousRewards
        expect(typeof result.moveInstantaneousRewards.rewards[stakeAddr]).toEqual('bigint')
      })

      it('RewardAccountSummaries', () => {
        const json = `
          {
            "58e1b65718531b42494610c506cef10ff031fa817a8ff75c0ab180e7": {
              "rewards": 782
            },
            "eccbfb5c619673f0648a42cc2f822c81cbc34aee41274638e89a7af5": {
              "delegate": "pool1uzn3gvvcztplwua6qnk966elln264kzsq6q9kprmpqj5zytzn03"
            },
            "22c81cbc34aee41274638e89a7af5eccbfb5c619673f0648a42cc2f8": {
              "delegate": "pool1uzn3gvvcztplwua6qnk966elln264kzsq6q9kprmpqj5zytzn03",
              "rewards": 42
            }
          }
        `

        const result = safeJSON.parse(json) as RewardAccountSummaries
        const stakeAddr1 = '58e1b65718531b42494610c506cef10ff031fa817a8ff75c0ab180e7'
        expect(typeof result[stakeAddr1].rewards).toEqual('bigint')
        const stakeAddr2 = '22c81cbc34aee41274638e89a7af5eccbfb5c619673f0648a42cc2f8'
        expect(typeof result[stakeAddr2].rewards).toEqual('bigint')
      })

      it('IndividualPoolRewardsProvenance', () => {
        const json = `
          {
            "desiredNumberOfPools": 267,
            "poolInfluence": "2210755/330114",
            "totalRewards": 435,
            "activeStake": 469,
            "pools": {
              "pool1an9lkhrpjeelqey2gtxzlq3vs89uxjhwgyn5vw8gnfa02v6328u": {
                "stake": 347,
                "ownerStake": 130,
                "approximatePerformance": 1.6984387720750207,
                "poolParameters": {
                  "cost": 386,
                  "margin": "1/15",
                  "pledge": 136
                }
              }
            }
          }
        `

        const poolId = 'pool1an9lkhrpjeelqey2gtxzlq3vs89uxjhwgyn5vw8gnfa02v6328u'
        const result = safeJSON.parse(json) as RewardsProvenance
        expect(typeof result.totalRewards).toEqual('bigint')
        expect(typeof result.activeStake).toEqual('bigint')
        expect(typeof result.pools[poolId].stake).toEqual('bigint')
        expect(typeof result.pools[poolId].ownerStake).toEqual('bigint')
        expect(typeof result.pools[poolId].poolParameters.cost).toEqual('bigint')
        expect(typeof result.pools[poolId].poolParameters.pledge).toEqual('bigint')
      })

      it('value without assets', () => {
        const json = `
          {
            "value": {
              "coins": 42
            }
          }
        `

        const result = safeJSON.parse(json) as Pick<TransactionOutput, 'value'>
        expect(typeof result.value.coins).toEqual('bigint')
      })
    })
  })

  describe('unsafeMetadatumAsJSON', () => {
    it('primitives :: int', () => {
      const json = unsafeMetadatumAsJSON({
        int: 42n
      })
      expect(json as number).toEqual(42n)
    })

    it('primitives :: string', () => {
      const json = unsafeMetadatumAsJSON({
        string: 'foo'
      })
      expect(json as string).toEqual('foo')
    })

    it('primitives :: bytes', () => {
      const json = unsafeMetadatumAsJSON({
        bytes: '626172'
      })
      expect(json as Buffer).toEqual(Buffer.from('bar'))
    })

    it('primitives :: list', () => {
      const json = unsafeMetadatumAsJSON({
        list: [{ int: 42n }]
      })
      expect(json as Array<any>).toEqual([42n])
    })

    it('primitives :: map', () => {
      const json = unsafeMetadatumAsJSON({
        map: [{ k: { string: 'foo' }, v: { int: 42n } }]
      })
      expect(json as Object).toEqual({ foo: 42n })
    })

    it('compound', () => {
      const json = unsafeMetadatumAsJSON({
        map: [
          {
            k: {
              string: 'f0ff48bbb7bbe9d59a40f1ce90e9e9d0ff5002ec48f232b49ca0fb9a'
            },
            v: {
              map: [
                {
                  k: {
                    string: 'reactant'
                  },
                  v: {
                    map: [
                      {
                        k: {
                          string: 'name'
                        },
                        v: {
                          string: '$reactant'
                        }
                      },
                      {
                        k: {
                          string: 'description'
                        },
                        v: {
                          string: 'The Handle Standard'
                        }
                      },
                      {
                        k: {
                          string: 'website'
                        },
                        v: {
                          string: 'https://adahandle.com'
                        }
                      },
                      {
                        k: {
                          string: 'image'
                        },
                        v: {
                          string: 'ipfs://QmWLeos8yGBE7o69wUxGYcXmS8qgc4TiyZ4VHcGmfkBiY3'
                        }
                      },
                      {
                        k: {
                          string: 'core'
                        },
                        v: {
                          map: [
                            {
                              k: {
                                string: 'og'
                              },
                              v: {
                                int: 0n
                              }
                            },
                            {
                              k: {
                                string: 'termsofuse'
                              },
                              v: {
                                string: 'https://adahandle.com/tou'
                              }
                            },
                            {
                              k: {
                                string: 'handleEncoding'
                              },
                              v: {
                                string: 'utf-8'
                              }
                            },
                            {
                              k: {
                                string: 'prefix'
                              },
                              v: {
                                string: '$'
                              }
                            },
                            {
                              k: {
                                string: 'version'
                              },
                              v: {
                                int: 0n
                              }
                            }
                          ]
                        }
                      },
                      {
                        k: {
                          string: 'augmentations'
                        },
                        v: {
                          list: []
                        }
                      }
                    ]
                  }
                }
              ]
            }
          }
        ]
      })
      expect(json as Object).toEqual({
        f0ff48bbb7bbe9d59a40f1ce90e9e9d0ff5002ec48f232b49ca0fb9a: {
          reactant: {
            augmentations: [],
            core: {
              handleEncoding: 'utf-8',
              og: 0n,
              prefix: '$',
              termsofuse: 'https://adahandle.com/tou',
              version: 0n
            },
            description: 'The Handle Standard',
            image: 'ipfs://QmWLeos8yGBE7o69wUxGYcXmS8qgc4TiyZ4VHcGmfkBiY3',
            name: '$reactant',
            website: 'https://adahandle.com'
          }
        }
      })
    })
  })
})<|MERGE_RESOLUTION|>--- conflicted
+++ resolved
@@ -17,17 +17,6 @@
   Transaction,
   TransactionOutput
 } from '@cardano-ogmios/schema'
-<<<<<<< HEAD
-import { EventEmitter } from 'events'
-import {
-  CONSTANT_OUTPUT_SERIALIZATION_OVERHEAD,
-  eventEmitterToGenerator,
-  safeJSON,
-  unsafeMetadatumAsJSON,
-  utxoSize
-} from '../src'
-=======
->>>>>>> 0806fcfc
 
 describe('util', () => {
   describe('eventToGenerator', () => {
@@ -50,21 +39,6 @@
   })
 
   describe('utxoSize', () => {
-<<<<<<< HEAD
-    it("test vector #1", () => {
-      const output = {
-        address: "addr_test1wq659t9n5excps5nqgnq6ckrhpa8g2k3f2lc2h4uvuess8s24hsvh",
-        value: {
-          coins: 0n,
-          assets: {
-            "b5ae663aaea8e500157bdf4baafd6f5ba0ce5759f7cd4101fc132f54.01": 4n,
-          }
-        },
-        datum: "bb30a42c1e62f0afda5f0a4e8a562f7a13a24cea00ee81917b86b89e801314aa",
-      }
-
-      // ----- CBOR (diagnostic)
-=======
     it('test vector #1', () => {
       const output = {
         address: 'addr_test1wq659t9n5excps5nqgnq6ckrhpa8g2k3f2lc2h4uvuess8s24hsvh',
@@ -78,7 +52,6 @@
       }
 
       // ----- CBOR Diagnostic
->>>>>>> 0806fcfc
       //
       // { 0: h'703542ACB3A64D80C29302260D62C3B87A742AD14ABF855EBC6733081E'
       // , 1: [0, { h'B5AE663AAEA8E500157BDF4BAAFD6F5BA0CE5759F7CD4101FC132F54': {h'01': 4}}]
@@ -86,13 +59,6 @@
       // }
 
       const size = Buffer.from(
-<<<<<<< HEAD
-        "A300581D703542ACB3A64D80C29302260D62C3B87A742AD14ABF855EBC673308" +
-        "1E018200A1581CB5AE663AAEA8E500157BDF4BAAFD6F5BA0CE5759F7CD4101FC" +
-        "132F54A14101040282005820BB30A42C1E62F0AFDA5F0A4E8A562F7A13A24CEA" +
-        "00EE81917B86B89E801314AA",
-        "hex"
-=======
         'A300581D703542ACB3A64D80C29302260D62C3B87A742AD14ABF855EBC673308' +
         '1E018200A1581CB5AE663AAEA8E500157BDF4BAAFD6F5BA0CE5759F7CD4101FC' +
         '132F54A14101040282005820BB30A42C1E62F0AFDA5F0A4E8A562F7A13A24CEA' +
@@ -371,7 +337,6 @@
         '4101FC132F18A14001581CB5AE663AAEA8E500157BDF4BAAFD6F5BA0CE5759F7' +
         'CD4101FC132F19A14001FF',
         'hex'
->>>>>>> 0806fcfc
       ).length
 
       expect(utxoSize(output) - CONSTANT_OUTPUT_SERIALIZATION_OVERHEAD).toEqual(size)
