--- conflicted
+++ resolved
@@ -170,14 +170,11 @@
     ( AcquireFailure (..)
     )
 import Ouroboros.Network.Protocol.LocalTxSubmission.Type
-<<<<<<< HEAD
-    ( SubmitResult (..) )
+    ( SubmitResult (..)
+    )
 import Paths_ogmios
-    ( getDataFileName )
-=======
-    ( SubmitResult (..)
-    )
->>>>>>> e5db86a0
+    ( getDataFileName
+    )
 import System.Directory
     ( createDirectoryIfMissing
     )
