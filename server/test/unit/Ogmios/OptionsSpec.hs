-- This Source Code Form is subject to the terms of the Mozilla Public
-- License, v. 2.0. If a copy of the MPL was not distributed with this
-- file, You can obtain one at http://mozilla.org/MPL/2.0/.

-- Used to partially pattern match result of parsing default arguments. Okay-ish
-- because it's test code and, having it fail would be instantly caught.
{-# OPTIONS_GHC -fno-warn-incomplete-uni-patterns #-}

module Ogmios.OptionsSpec
    ( spec
    ) where

import Ogmios.Prelude

import Data.List
    ( isInfixOf )
import Ogmios.App.Configuration
    ( Configuration (..)
    , EpochSlots (..)
    , NetworkMagic (..)
    , NetworkParameters (..)
    , mkSystemStart
    )
import Ogmios.Control.MonadLog
    ( Severity (..), TracerDefinition (..), defaultTracers )
import Ogmios.Options
    ( Command (..)
    , Tracers (..)
    , parseNetworkParameters
    , parseOptions
    , parseOptionsPure
    )
import Paths_ogmios
    ( getDataFileName )
import System.Environment
    ( withArgs )
import Test.Hspec
    ( Expectation
    , Spec
    , context
    , expectationFailure
    , parallel
    , runIO
    , shouldBe
    , shouldSatisfy
    , specify
    )

spec :: Spec
spec = parallel $ do
    testnetConfig <- liftGetConfigFile "testnet"
    mainnetConfig <- liftGetConfigFile "mainnet"
    alonzoConfig <- liftGetConfigFile "alonzo-white"

    context "parseOptions(Pure)" $ do
        forM_ matrix $ \(args, expect) -> do
            let title = toString $ unwords $ toText <$> args
            specify title $ expect (parseOptionsPure args)

        specify "invalid" $ do
            case parseOptionsPure ["--nope"] of
                Right{} -> expectationFailure "Expected error but got success."
                Left e -> e `shouldSatisfy` isInfixOf "Invalid option"

        specify "test completion" $ do
            case parseOptionsPure ["--node-so\t"] of
                Right{} -> expectationFailure "Expected error but got success."
                Left e -> e `shouldSatisfy` isInfixOf "Invalid option"

    context "parseOptions(IO)" $ do
        specify "--version" $ withArgs ["--version"] parseOptions >>= \case
            Version -> pure ()
            Start{} -> expectationFailure "Expected Version but got Start."
            HealthCheck{} -> expectationFailure "Expected Version but got HealthCheck."

        let args =
                [ "--node-socket", "./node.socket"
                , "--node-config", testnetConfig
                ]
        specify (show args) $ withArgs args parseOptions >>= \case
            Start (Identity _) opts logLevels -> do
                nodeSocket opts `shouldBe` "./node.socket"
                nodeConfig opts `shouldBe` testnetConfig
                serverHost opts `shouldBe` "127.0.0.1"
                serverPort opts `shouldBe` 1337
                connectionTimeout opts `shouldBe` 90
                maxInFlight opts `shouldBe` 1000
                logLevels `shouldBe` defaultTracersInfo
            Version -> expectationFailure "Expected Start but got Version."
            HealthCheck{} -> expectationFailure "Expected Start but got HealthCheck."

    context "parseNetworkParameters" $ do
        specify "mainnet" $ do
            params <- parseNetworkParameters mainnetConfig
            networkMagic  params `shouldBe` NetworkMagic 764824073
            systemStart   params `shouldBe` mkSystemStart 1506203091
            slotsPerEpoch params `shouldBe` EpochSlots 21600

        specify "testnet" $ do
            params <- parseNetworkParameters testnetConfig
            networkMagic  params `shouldBe` NetworkMagic 1097911063
            systemStart   params `shouldBe` mkSystemStart 1563999616
            slotsPerEpoch params `shouldBe` EpochSlots 21600

<<<<<<< HEAD
        specify "alonzo-white" $ do
            params <- parseNetworkParameters alonzoConfig
            networkMagic  params `shouldBe` NetworkMagic 7
            systemStart   params `shouldBe` mkSystemStart 1625593493
=======
        specify "vasil-dev" $ do
            params <- parseNetworkParameters (getConfigFile "vasil-dev")
            networkMagic  params `shouldBe` NetworkMagic 9
            systemStart   params `shouldBe` mkSystemStart 1654524000
>>>>>>> 237b4ea9
            slotsPerEpoch params `shouldBe` EpochSlots 360
  where
    liftGetConfigFile = runIO . getConfigFile
    matrix =
        [ ( [], shouldFail )
        , ( [ "--node-socket", "./node.socket" ], shouldFail )
        , ( [ "--node-config", "./node.config" ], shouldFail )

        , ( [ "--node-socket", "/path/to/socket"
            , "--node-config", "./node.config"
            ]
          , shouldSucceed
                (defaultConfiguration { nodeSocket = "/path/to/socket" })
                defaultTracersInfo
          )

        , ( [ "--node-socket", "./node.socket"
            , "--node-config", "/path/to/config"
            ]
          , shouldSucceed
                (defaultConfiguration { nodeConfig = "/path/to/config" })
                defaultTracersInfo
          )

        , ( defaultArgs ++ [ "--host", "0.0.0.0" ]
          , shouldSucceed
                (defaultConfiguration { serverHost = "0.0.0.0" })
                defaultTracersInfo
          )

        , ( defaultArgs ++ [ "--port", "42" ]
          , shouldSucceed
                (defaultConfiguration { serverPort = 42 })
                defaultTracersInfo
          )
        , ( defaultArgs ++ [ "--port", "#" ]
          , shouldFail
          )

        , ( defaultArgs ++ [ "--timeout", "42" ]
          , shouldSucceed
                (defaultConfiguration { connectionTimeout = 42 })
                defaultTracersInfo
          )
        , ( defaultArgs ++ [ "--timeout", "#" ]
          , shouldFail
          )

        , ( defaultArgs ++ [ "--max-in-flight", "42" ]
          , shouldSucceed
                (defaultConfiguration { maxInFlight = 42 })
                defaultTracersInfo
          )
        , ( defaultArgs ++ [ "--max-in-flight", "#" ]
          , shouldFail
          )

        , ( defaultArgs ++ [ "--log-level", "Debug" ]
          , shouldSucceed defaultConfiguration defaultTracersDebug
          )
        , ( defaultArgs ++ [ "--log-level", "debug" ]
          , shouldSucceed defaultConfiguration defaultTracersDebug
          )
        , ( defaultArgs ++ [ "--log-level", "Info" ]
          , shouldSucceed defaultConfiguration defaultTracersInfo
          )
        , ( defaultArgs ++ [ "--log-level", "info" ]
          , shouldSucceed defaultConfiguration defaultTracersInfo
          )
        , ( defaultArgs ++ [ "--log-level", "Notice" ]
          , shouldSucceed defaultConfiguration defaultTracersNotice
          )
        , ( defaultArgs ++ [ "--log-level", "notice" ]
          , shouldSucceed defaultConfiguration defaultTracersNotice
          )
        , ( defaultArgs ++ [ "--log-level", "Warning" ]
          , shouldSucceed defaultConfiguration defaultTracersWarning
          )
        , ( defaultArgs ++ [ "--log-level", "warning" ]
          , shouldSucceed defaultConfiguration defaultTracersWarning
          )
        , ( defaultArgs ++ [ "--log-level", "Error" ]
          , shouldSucceed defaultConfiguration defaultTracersError
          )
        , ( defaultArgs ++ [ "--log-level", "error" ]
          , shouldSucceed defaultConfiguration defaultTracersError
          )

        , ( defaultArgs ++ [ "--log-level-health", "Notice" ]
          , shouldSucceed
                defaultConfiguration
                (defaultTracersInfo { tracerHealth = Const (Just Notice) })
          )

        , ( defaultArgs ++
                [ "--log-level-metrics", "Debug"
                , "--log-level-websocket", "Warning"
                ]
          , shouldSucceed
                defaultConfiguration
                (defaultTracersInfo
                    { tracerMetrics = Const (Just Debug)
                    , tracerWebSocket = Const (Just Warning)
                    }
                )
          )

        , ( defaultArgs ++
                [ "--log-level", "Error"
                , "--log-level-health", "Debug"
                ]
          , shouldFail
          )

        , ( [ "version" ], flip shouldBe $ Right Version )
        , ( [ "-v" ], flip shouldBe $ Right Version )
        , ( [ "--version" ], flip shouldBe $ Right Version )

        , ( [ "--help" ]
          , flip shouldSatisfy $ isLeftWith $ \help ->
            help `deepseq` ("Usage:" `isInfixOf` help)
          )
        , ( [ "-h" ]
          , flip shouldSatisfy $ isLeftWith $ \help ->
            help `deepseq` ("Usage:" `isInfixOf` help)
          )
        ]

--
-- Helper
--

defaultConfiguration :: Configuration
defaultConfiguration = parseOptionsPure defaultArgs
    & either (error . toText) (\(Start _ cfg _) -> cfg)

defaultTracersDebug :: Tracers IO 'MinSeverities
defaultTracersDebug = defaultTracers (Just Debug)

defaultTracersInfo :: Tracers IO 'MinSeverities
defaultTracersInfo = defaultTracers (Just Info)

defaultTracersNotice :: Tracers IO 'MinSeverities
defaultTracersNotice = defaultTracers (Just Notice)

defaultTracersWarning :: Tracers IO 'MinSeverities
defaultTracersWarning = defaultTracers (Just Warning)

defaultTracersError :: Tracers IO 'MinSeverities
defaultTracersError = defaultTracers (Just Error)

defaultArgs :: [String]
defaultArgs =
    [ "--node-socket", "./node.socket"
    , "--node-config", "./node.config"
    ]

shouldSucceed
    :: Configuration
    -> Tracers IO 'MinSeverities
    -> (Either String (Command Proxy) -> Expectation)
shouldSucceed cfg =
    flip shouldBe . Right . Start Proxy cfg

shouldFail :: Either String (Command Proxy) -> Expectation
shouldFail = flip shouldSatisfy isLeft

isLeftWith :: (err -> Bool) -> Either err result -> Bool
isLeftWith predicate = \case
    Left e -> predicate e
    Right{} -> False

getConfigFile :: String -> IO FilePath
getConfigFile network =
    getDataFileName $
      "/test/config/network/"
      <> network
      <> "/cardano-node/config.json"<|MERGE_RESOLUTION|>--- conflicted
+++ resolved
@@ -50,7 +50,7 @@
 spec = parallel $ do
     testnetConfig <- liftGetConfigFile "testnet"
     mainnetConfig <- liftGetConfigFile "mainnet"
-    alonzoConfig <- liftGetConfigFile "alonzo-white"
+    vasilConfig <- liftGetConfigFile "vasil-dev"
 
     context "parseOptions(Pure)" $ do
         forM_ matrix $ \(args, expect) -> do
@@ -102,17 +102,10 @@
             systemStart   params `shouldBe` mkSystemStart 1563999616
             slotsPerEpoch params `shouldBe` EpochSlots 21600
 
-<<<<<<< HEAD
-        specify "alonzo-white" $ do
-            params <- parseNetworkParameters alonzoConfig
-            networkMagic  params `shouldBe` NetworkMagic 7
-            systemStart   params `shouldBe` mkSystemStart 1625593493
-=======
         specify "vasil-dev" $ do
-            params <- parseNetworkParameters (getConfigFile "vasil-dev")
+            params <- parseNetworkParameters vasilConfig
             networkMagic  params `shouldBe` NetworkMagic 9
             systemStart   params `shouldBe` mkSystemStart 1654524000
->>>>>>> 237b4ea9
             slotsPerEpoch params `shouldBe` EpochSlots 360
   where
     liftGetConfigFile = runIO . getConfigFile
