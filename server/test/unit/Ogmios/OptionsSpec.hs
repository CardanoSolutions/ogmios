--- conflicted
+++ resolved
@@ -35,7 +35,8 @@
     , parseOptionsPure
     )
 import Paths_ogmios
-    ( getDataFileName )
+    ( getDataFileName
+    )
 import System.Environment
     ( withArgs
     )
@@ -50,12 +51,6 @@
     , shouldSatisfy
     , specify
     )
-<<<<<<< HEAD
-=======
-import Test.Path.Util
-    ( getProjectRoot
-    )
->>>>>>> e5db86a0
 
 spec :: Spec
 spec = parallel $ do
