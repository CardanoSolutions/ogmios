<<<<<<< HEAD
cabal-version:  2.4
=======
cabal-version: 2.0

-- This file has been generated from package.yaml by hpack version 0.34.6.
--
-- see: https://github.com/sol/hpack

>>>>>>> e5db86a0
name:           ogmios
version:        5.5.7
synopsis:       A JSON-WSP WebSocket client for cardano-node
description:    Please see the README on GitHub at <https://github.com/cardanosolutions/ogmios/tree/master/server#ogmios-server>
category:       Web
stability:      stable
homepage:       https://github.com/cardanosolutions/ogmios#readme
bug-reports:    https://github.com/cardanosolutions/ogmios/issues
author:         KtorZ <matthias.benkort@gmail.com>
maintainer:     matthias.benkort@gmail.com
copyright:      2020-2021 KtorZ
license:        MPL-2.0
license-file:   LICENSE
build-type:     Simple
extra-source-files:
    static/dashboard.html
    static/dashboard.js
    static/assets/favicon.ico
    static/assets/logo.png
data-files:
    ogmios.wsp.json
    test/golden/*.json
    test/config/network/mainnet/cardano-node/*.json
    test/config/network/testnet/cardano-node/*.json
    test/config/network/vasil-dev/cardano-node/*.json
    test/config/network/mainnet/genesis/*.json
    test/config/network/testnet/genesis/*.json
    test/config/network/vasil-dev/genesis/*.json

source-repository head
  type: git
  location: https://github.com/cardanosolutions/ogmios

flag production
  description: Compile executables for production.
  manual: True
  default: False

common common-ghc-options
  ghc-options:
    -Wall -Wcompat -Widentities -Wincomplete-record-updates -Wincomplete-uni-patterns
    -Wpartial-fields -Wredundant-constraints -Wunused-packages

common common-extensions
  default-extensions:
      BangPatterns
      BinaryLiterals
      ConstraintKinds
      DataKinds
      DefaultSignatures
      DeriveDataTypeable
      DeriveFoldable
      DeriveFunctor
      DeriveGeneric
      DeriveTraversable
      EmptyDataDecls
      ExistentialQuantification
      FlexibleContexts
      FlexibleInstances
      FunctionalDependencies
      GADTs
      InstanceSigs
      KindSignatures
      LambdaCase
      MultiParamTypeClasses
      MultiWayIf
      NamedFieldPuns
      NoImplicitPrelude
      NumericUnderscores
      OverloadedStrings
      PartialTypeSignatures
      PatternGuards
      RankNTypes
      ScopedTypeVariables
      StandaloneDeriving
      TupleSections
      TypeFamilies
      TypeSynonymInstances
      ViewPatterns

library
  import: common-ghc-options
  import: common-extensions
  exposed-modules:
      Ogmios
      Ogmios.App.Configuration
      Ogmios.App.Health
      Ogmios.App.Metrics
      Ogmios.App.Protocol
      Ogmios.App.Protocol.ChainSync
      Ogmios.App.Protocol.StateQuery
      Ogmios.App.Protocol.TxMonitor
      Ogmios.App.Protocol.TxSubmission
      Ogmios.App.Server
      Ogmios.App.Server.Http
      Ogmios.App.Server.WebSocket
      Ogmios.Control.Exception
      Ogmios.Control.MonadAsync
      Ogmios.Control.MonadClock
      Ogmios.Control.MonadLog
      Ogmios.Control.MonadMetrics
      Ogmios.Control.MonadOuroboros
      Ogmios.Control.MonadSTM
      Ogmios.Control.MonadWebSocket
      Ogmios.Data.EraTranslation
      Ogmios.Data.Health
      Ogmios.Data.Json
      Ogmios.Data.Json.Allegra
      Ogmios.Data.Json.Alonzo
      Ogmios.Data.Json.Babbage
      Ogmios.Data.Json.Byron
      Ogmios.Data.Json.Mary
      Ogmios.Data.Json.Orphans
      Ogmios.Data.Json.Prelude
      Ogmios.Data.Json.Query
      Ogmios.Data.Json.Shelley
      Ogmios.Data.Metrics
      Ogmios.Data.Metrics.Prometheus
      Ogmios.Data.Protocol
      Ogmios.Data.Protocol.ChainSync
      Ogmios.Data.Protocol.StateQuery
      Ogmios.Data.Protocol.TxMonitor
      Ogmios.Data.Protocol.TxSubmission
      Ogmios.Options
      Ogmios.Prelude
      Ogmios.Version
  other-modules:
      Paths_ogmios
  autogen-modules:
      Paths_ogmios
  hs-source-dirs:
      src
  build-depends:
      aeson
    , array
    , async
    , base >=4.7 && <5
    , base16
    , base58-bytestring
    , base64
    , bech32
    , bech32-th
    , bytestring
    , cardano-api
    , cardano-binary
    , cardano-client
    , cardano-crypto
    , cardano-crypto-class
    , cardano-crypto-wrapper
    , cardano-ledger-alonzo
    , cardano-ledger-babbage
    , cardano-ledger-byron
    , cardano-ledger-core
    , cardano-ledger-shelley
    , cardano-ledger-shelley-ma
    , cardano-protocol-tpraos
    , cardano-slotting
    , cborg
    , containers
    , contra-tracer
    , contra-tracers
    , directory
    , ekg-core
    , fast-bech32
    , file-embed
    , filepath
    , formatting
    , generic-lens
    , git-th
    , http-client
    , http-types
    , io-classes
    , io-sim
    , iohk-monitoring
    , iproute
    , json-wsp
    , lens-aeson
    , memory
    , mtl
    , optparse-applicative
    , ouroboros-consensus
    , ouroboros-consensus-byron
    , ouroboros-consensus-cardano
    , ouroboros-consensus-protocol
    , ouroboros-consensus-shelley
    , ouroboros-network
    , plutus-ledger-api
    , prettyprinter
    , profunctors
    , prometheus
    , relude
    , safe
    , safe-exceptions
    , scientific
    , serialise
    , small-steps
    , stm
    , strict-containers
    , text
    , time
    , time-manager
    , transformers
    , typed-protocols
    , unix
    , unordered-containers
    , vector
    , wai
    , wai-routes
    , wai-websockets
    , warp
    , websockets
    , yaml
  if flag(production)
    ghc-options: -Werror -O2
  default-language: Haskell2010

executable ogmios
  import: common-ghc-options
  import: common-extensions
  ghc-options: -threaded -rtsopts -with-rtsopts=-N
  main-is: Main.hs
  other-modules:
      Paths_ogmios
  autogen-modules:
      Paths_ogmios
  hs-source-dirs:
      app
  build-depends:
      base >=4.7 && <5
    , ogmios
  if flag(production)
    ghc-options: -O2 -Werror "-with-rtsopts=-A100m -T -N2"
  default-language: Haskell2010

test-suite unit
  import: common-ghc-options
  import: common-extensions
  ghc-options: -threaded -rtsopts -with-rtsopts=-N
  type: exitcode-stdio-1.0
  main-is: Spec.hs
  other-modules:
      Ogmios.App.Protocol.ChainSyncSpec
      Ogmios.App.Protocol.StateQuerySpec
      Ogmios.App.Protocol.TxMonitorSpec
      Ogmios.App.ProtocolSpec
      Ogmios.Data.HealthSpec
      Ogmios.Data.JsonSpec
      Ogmios.Data.MetricsSpec
      Ogmios.OptionsSpec
      Test.App.Protocol.Util
      Test.Generators
      Test.Generators.Orphans
      Test.Instances.Util
      Test.Path.Util
      Paths_ogmios
  autogen-modules:
      Paths_ogmios
  hs-source-dirs:
      test/unit
  build-depends:
      QuickCheck
    , aeson
    , aeson-pretty
    , base >=4.7 && <5
    , base16
    , bytestring
    , cardano-client
    , cardano-ledger-alonzo
    , cardano-ledger-core
    , cardano-ledger-shelley
    , cardano-ledger-shelley-test
    , cardano-slotting
    , containers
    , directory
    , file-embed
    , generic-arbitrary
    , generics-sop
    , hedgehog-quickcheck
    , hspec
    , hspec-json-schema
    , io-classes
    , io-sim
    , json-wsp
    , lens-aeson
    , ogmios
    , ouroboros-consensus
    , ouroboros-consensus-byron
    , ouroboros-consensus-cardano
    , ouroboros-consensus-cardano-test
    , ouroboros-consensus-protocol
    , ouroboros-consensus-shelley
    , ouroboros-network
    , ouroboros-network-framework
    , random
    , relude
    , template-haskell
    , text
    , time
    , typed-protocols
  default-language: Haskell2010<|MERGE_RESOLUTION|>--- conflicted
+++ resolved
@@ -1,13 +1,5 @@
-<<<<<<< HEAD
 cabal-version:  2.4
-=======
-cabal-version: 2.0
-
--- This file has been generated from package.yaml by hpack version 0.34.6.
---
--- see: https://github.com/sol/hpack
-
->>>>>>> e5db86a0
+
 name:           ogmios
 version:        5.5.7
 synopsis:       A JSON-WSP WebSocket client for cardano-node
