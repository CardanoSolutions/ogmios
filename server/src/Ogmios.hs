--  This Source Code Form is subject to the terms of the Mozilla Public
--  License, v. 2.0. If a copy of the MPL was not distributed with this
--  file, You can obtain one at http://mozilla.org/MPL/2.0/.

{-# LANGUAGE DerivingVia #-}
{-# LANGUAGE GeneralizedNewtypeDeriving #-}
{-# LANGUAGE TypeApplications #-}
{-# LANGUAGE UndecidableInstances #-}

{-# OPTIONS_GHC -fno-warn-partial-fields #-}

module Ogmios
    ( -- * App
      App (..)
    , application
    , runWith
    , version

    -- * Environment
    , Env (..)
    , newEnvironment

    -- * Command & Options
    , Command (..)
    , parseOptions

    -- * Logging
    , Tracers (..)
    , withStdoutTracers
    ) where

import Ogmios.Prelude

import Cardano.Network.Protocol.NodeToClient
    ( Block )
import Control.Monad.Class.MonadST
    ( MonadST )
import Ogmios.App.Configuration
    ( Configuration (..), NetworkParameters (..), TraceConfiguration (..) )
import Ogmios.App.Health
    ( Health, connectHealthCheckClient, emptyHealth, newHealthCheckClient )
import Ogmios.App.Metrics
    ( RuntimeStats, Sampler, Sensors, newSampler, newSensors )
import Ogmios.App.Server
    ( connectHybridServer )
import Ogmios.App.Server.Http
    ( mkHttpApp )
import Ogmios.App.Server.WebSocket
    ( newWebSocketApp )
import Ogmios.Control.Exception
    ( MonadCatch, MonadMask, MonadThrow )
import Ogmios.Control.MonadAsync
    ( MonadAsync (..), MonadFork, MonadThread )
import Ogmios.Control.MonadClock
    ( MonadClock, getCurrentTime, withDebouncer, _10s )
import Ogmios.Control.MonadLog
    ( MonadLog (..), TracerDefinition (..), withStdoutTracers )
import Ogmios.Control.MonadMetrics
    ( MonadMetrics )
import Ogmios.Control.MonadSTM
    ( MonadSTM (..), TVar, newTVarIO )
import Ogmios.Control.MonadWebSocket
    ( MonadWebSocket )
import Ogmios.Options
    ( Command (..), Tracers (..), parseOptions )
import Ogmios.Version
    ( version )
import System.Posix.Signals
    ( Handler (..)
    , installHandler
    , keyboardSignal
    , raiseSignal
    , softwareTermination
    )

--
-- App
--

-- | Main application monad.
newtype App a = App
    { unApp :: ReaderT (Env App) IO a
    } deriving newtype
        ( Functor, Applicative, Monad
        , MonadReader (Env App)
        , MonadIO
        , MonadLog, MonadMetrics
        , MonadWebSocket
        , MonadClock
        , MonadSTM, MonadST
        , MonadAsync, MonadThread, MonadFork
        , MonadThrow, MonadCatch, MonadMask
        )

-- | Application runner with an instantiated environment. See 'newEnvironment'.
runWith :: forall a. App a -> Env App -> IO a
runWith app = runReaderT (unApp app)

-- | Ogmios, where everything gets stitched together.
application :: Tracers IO 'Concrete -> App ()
application tracers = hijackSigTerm >> withDebouncer _10s (\debouncer -> do
    env@Env{network} <- ask
    logWith tracerConfiguration (ConfigurationNetwork network)

    healthCheckClient <- newHealthCheckClient tracerHealth debouncer

    webSocketApp <- newWebSocketApp tracerWebSocket (`runWith` env)
    httpApp      <- mkHttpApp @_ @_ @Block (`runWith` env)

    concurrently_
        (connectHealthCheckClient tracerHealth (`runWith` env) healthCheckClient)
        (connectHybridServer tracerServer webSocketApp httpApp)
    )
  where
    Tracers { tracerHealth, tracerWebSocket, tracerServer, tracerConfiguration } = tracers

-- | The runtime does not let the application terminate gracefully when a
-- SIGTERM is received. It does however for SIGINT which allows the application
-- to cleanup sub-processes.
--
-- This function install handlers for SIGTERM and turn them into SIGINT.
hijackSigTerm :: App ()
hijackSigTerm =
    liftIO $ void (installHandler softwareTermination handler empty)
  where
    handler = CatchOnce (raiseSignal keyboardSignal)

--
-- Environment
--

-- | Environment of the application, carrying around what's needed for the
-- application to run.
data Env (m :: Type -> Type) = Env
    { health :: !(TVar m (Health Block))
    , sensors :: !(Sensors m)
    , sampler :: !(Sampler RuntimeStats m)
    , network :: !NetworkParameters
    , configuration :: !Configuration
    } deriving stock (Generic)

newEnvironment
    :: Tracers IO 'Concrete
    -> NetworkParameters
    -> Configuration
    -> IO (Env App)
<<<<<<< HEAD
newEnvironment tr network options = do
    health  <- getCurrentTime >>= newTVarIO . emptyHealth
=======
newEnvironment Tracers{tracerMetrics} network configuration = do
    health  <- getCurrentTime >>= atomically . newTVar . emptyHealth
>>>>>>> efc825c3
    sensors <- newSensors
    sampler <- newSampler tracerMetrics
    pure $ Env{health,sensors,sampler,network,configuration}<|MERGE_RESOLUTION|>--- conflicted
+++ resolved
@@ -144,13 +144,8 @@
     -> NetworkParameters
     -> Configuration
     -> IO (Env App)
-<<<<<<< HEAD
-newEnvironment tr network options = do
+newEnvironment Tracers{tracerMetrics} network configuration = do
     health  <- getCurrentTime >>= newTVarIO . emptyHealth
-=======
-newEnvironment Tracers{tracerMetrics} network configuration = do
-    health  <- getCurrentTime >>= atomically . newTVar . emptyHealth
->>>>>>> efc825c3
     sensors <- newSensors
     sampler <- newSampler tracerMetrics
     pure $ Env{health,sensors,sampler,network,configuration}