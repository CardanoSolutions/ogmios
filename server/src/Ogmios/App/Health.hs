--  This Source Code Form is subject to the terms of the Mozilla Public
--  License, v. 2.0. If a copy of the MPL was not distributed with this
--  file, You can obtain one at http://mozilla.org/MPL/2.0/.

{-# LANGUAGE DerivingVia #-}

{-# OPTIONS_GHC -fno-warn-unticked-promoted-constructors #-}
{-# OPTIONS_GHC -fno-warn-partial-fields #-}

module Ogmios.App.Health
    ( -- * Health
      Health (..)
    , emptyHealth
    , modifyHealth

      -- * HealthCheckClient
    , HealthCheckClient
    , newHealthCheckClient
    , connectHealthCheckClient

    -- * Logging
    , TraceHealth (..)
    ) where

import Ogmios.Prelude

import Ogmios.App.Configuration
    ( Configuration (..)
    , NetworkParameters (..)
    )
import Ogmios.App.Metrics
    ( RuntimeStats
    , Sampler
    , Sensors
    )
import Ogmios.Control.Exception
    ( IOException
    , MonadCatch (..)
    , MonadThrow (..)
    , isAsyncException
    , isDoesNotExistError
    , isResourceVanishedError
    , isTryAgainError
    )
import Ogmios.Control.MonadAsync
    ( MonadAsync
    )
import Ogmios.Control.MonadClock
    ( Debouncer (..)
    , MonadClock (..)
    , _5s
    , foreverCalmly
    , idle
    )
import Ogmios.Control.MonadLog
    ( HasSeverityAnnotation (..)
    , Logger
    , MonadLog (..)
    , Severity (..)
    , nullTracer
    )
import Ogmios.Control.MonadMetrics
    ( MonadMetrics
    )
import Ogmios.Control.MonadOuroboros
    ( MonadOuroboros
    )
import Ogmios.Control.MonadSTM
<<<<<<< HEAD
    ( MonadSTM (..), TVar, newEmptyTMVarIO, putTMVar, takeTMVar )
=======
    ( MonadSTM (..)
    , TVar
    , newEmptyTMVar
    , putTMVar
    , takeTMVar
    )
>>>>>>> e5db86a0
import Ogmios.Data.Health
    ( CardanoEra (..)
    , ConnectionStatus (..)
    , EpochNo (..)
    , Health (..)
    , NetworkSynchronization
    , SlotInEpoch (..)
    , emptyHealth
    , eraIndexToCardanoEra
    , mkNetworkSynchronization
    , modifyHealth
    )

import qualified Ogmios.App.Metrics as Metrics

import Cardano.Network.Protocol.NodeToClient
    ( Block
    , Clients (..)
    , connectClient
    , mkClient
    )
import Data.Aeson
    ( ToJSON (..)
    , genericToEncoding
    )
import Data.Time.Clock
    ( DiffTime
    , UTCTime
    )
import Network.TypedProtocol.Pipelined
    ( N (..)
    )
import Ouroboros.Consensus.Cardano.Block
    ( CardanoEras
    )
import Ouroboros.Consensus.HardFork.Combinator
    ( HardForkBlock
    )
import Ouroboros.Consensus.HardFork.History.Qry
    ( interpretQuery
    , slotToEpoch'
    , slotToWallclock
    )
import Ouroboros.Network.Block
    ( Point (..)
    , Tip (..)
    , genesisPoint
    , getTipPoint
    )
import Ouroboros.Network.NodeToClient
    ( NodeToClientVersionData (NodeToClientVersionData)
    )
import Ouroboros.Network.Protocol.ChainSync.ClientPipelined
    ( ChainSyncClientPipelined (..)
    , ClientPipelinedStIdle (..)
    , ClientPipelinedStIntersect (..)
    , ClientStNext (..)
    )
import Ouroboros.Network.Protocol.LocalStateQuery.Client
    ( LocalStateQueryClient (..)
    )
import Ouroboros.Network.Protocol.LocalTxMonitor.Client
    ( LocalTxMonitorClient (..)
    )
import Ouroboros.Network.Protocol.LocalTxSubmission.Client
    ( LocalTxSubmissionClient (..)
    )

import qualified Data.Aeson as Json
import qualified Ouroboros.Consensus.HardFork.Combinator as LSQ
import qualified Ouroboros.Consensus.Ledger.Query as Ledger
import qualified Ouroboros.Network.Protocol.LocalStateQuery.Client as LSQ

--
-- HealthCheck Client
--

-- | A simple wrapper around Ouroboros 'Clients'. A health check client only
-- carries a chain-sync client.
newtype HealthCheckClient m
    = HealthCheckClient (Clients m Block)

-- | Instantiate a new set of Ouroboros mini-protocols clients. Note that only
-- the chain-sync client does something here. Others are just idling.
newHealthCheckClient
    :: forall m env.
        ( MonadAsync m
        , MonadClock m
        , MonadLog m
        , MonadMetrics m
        , MonadReader env m
        , MonadThrow m
        , HasType (TVar m (Health Block)) env
        , HasType (Sensors m) env
        , HasType (Sampler RuntimeStats m) env
        , HasType NetworkParameters env
        )
    => Logger (TraceHealth (Health Block))
    -> Debouncer m
    -> m (HealthCheckClient m)
newHealthCheckClient tr Debouncer{debounce} = do
    (stateQueryClient, getNetworkInformation) <- newTimeInterpreterClient
    pure $ HealthCheckClient $ Clients
        { chainSyncClient = mkHealthCheckClient $ \lastKnownTip -> debounce $ do
            tvar <- asks (view typed)
            metrics <- join (Metrics.sample <$> asks (view typed) <*> asks (view typed))
            ( now
              , Just -> networkSynchronization
              , (Just -> currentEpoch, Just -> slotInEpoch)
              , Just -> currentEra
              ) <- getNetworkInformation lastKnownTip
            health <- modifyHealth tvar $ \h -> h
                { lastKnownTip
                , lastTipUpdate = Just now
                , networkSynchronization
                , currentEra
                , metrics
                , currentEpoch
                , slotInEpoch
                , connectionStatus = Connected
                }
            logWith tr (HealthTick health)

        , txSubmissionClient =
            LocalTxSubmissionClient idle

        , txMonitorClient =
            LocalTxMonitorClient idle

        , stateQueryClient
        }

connectHealthCheckClient
    :: forall m env.
        ( MonadIO m -- Needed by 'connectClient'
        , MonadCatch m
        , MonadClock m
        , MonadLog m
        , MonadOuroboros m
        , MonadReader env m
        , HasType NetworkParameters env
        , HasType Configuration env
        , HasType (TVar m (Health Block)) env
        )
    => Logger (TraceHealth (Health Block))
    -> (forall a. m a -> IO a)
    -> HealthCheckClient m
    -> m ()
connectHealthCheckClient tr embed (HealthCheckClient clients) = do
    NetworkParameters{slotsPerEpoch,networkMagic} <- asks (view typed)
    Configuration{nodeSocket} <- asks (view typed)
    let client = mkClient embed nullTracer slotsPerEpoch clients
    connectClient nullTracer client (NodeToClientVersionData networkMagic) nodeSocket
        & onExceptions nodeSocket
        & foreverCalmly
  where
    onExceptions nodeSocket
        = handle onUnknownException
        . handle (onIOException nodeSocket)
        . (`onException` recordException)

    recordException ::  m ()
    recordException = do
        tvar <- asks (view typed)
        void $ modifyHealth tvar $ \(h :: (Health Block)) -> h
            { networkSynchronization = empty
            , currentEra = empty
            , connectionStatus = Disconnected
            }

    onIOException :: FilePath -> IOException -> m ()
    onIOException nodeSocket e
        | isRetryable = do
            logWith tr $ HealthFailedToConnect nodeSocket _5s
        | otherwise = do
            logWith tr $ HealthUnknownException $ show (toException e)
      where
        isRetryable :: Bool
        isRetryable = isResourceVanishedError e || isDoesNotExistError e || isTryAgainError e

    onUnknownException :: SomeException -> m ()
    onUnknownException e
        | isAsyncException e = do
            logWith tr $ HealthShutdown $ show e
            throwIO e
        | otherwise =
            logWith tr $ HealthUnknownException $ show e

--
-- Ouroboros clients
--

-- | Simple client that follows the chain by jumping directly to the tip and
-- notify a consumer for every tip change.
mkHealthCheckClient
    :: forall m block.
        ( Monad m
        )
    => (Tip block -> m ())
    -> ChainSyncClientPipelined block (Point block) (Tip block) m ()
mkHealthCheckClient notify =
    ChainSyncClientPipelined stInit
  where
    stInit
        :: m (ClientPipelinedStIdle Z block (Point block) (Tip block) m ())
    stInit = pure $
        SendMsgFindIntersect [genesisPoint] $ stIntersect $ \tip -> pure $
            SendMsgFindIntersect [getTipPoint tip] $ stIntersect (const stIdle)

    stIntersect
        :: (Tip block -> m (ClientPipelinedStIdle Z block (Point block) (Tip block) m ()))
        -> ClientPipelinedStIntersect block (Point block) (Tip block) m ()
    stIntersect stFound = ClientPipelinedStIntersect
        { recvMsgIntersectNotFound = const stInit
        , recvMsgIntersectFound = const stFound
        }

    stIdle
        :: m (ClientPipelinedStIdle Z block (Point block) (Tip block) m ())
    stIdle = pure $
        SendMsgRequestNext stNext (pure stNext)

    stNext
        :: ClientStNext Z block (Point block) (Tip block) m ()
    stNext = ClientStNext
        { recvMsgRollForward  = const doCheck
        , recvMsgRollBackward = const doCheck
        }
      where
        doCheck tip = notify tip *> stIdle

-- | A simple client which is used to determine some metrics about the
-- underlying node. In particular, it allows for knowing the network
-- synchronization of the underlying node, as well as the current era of that
-- node.
newTimeInterpreterClient
    :: forall m env crypto block.
        ( MonadThrow m
        , MonadSTM m
        , MonadClock m
        , MonadReader env m
        , block ~ HardForkBlock (CardanoEras crypto)
        , HasType NetworkParameters env
        )
    => m ( LocalStateQueryClient block (Point block) (Ledger.Query block) m ()
         , Tip block -> m (UTCTime, NetworkSynchronization, (EpochNo, SlotInEpoch), CardanoEra)
         )
newTimeInterpreterClient = do
    notifyTip <- newEmptyTMVarIO
    getResult <- newEmptyTMVarIO
    return
        ( LocalStateQueryClient $ clientStIdle
            (atomically $ takeTMVar notifyTip)
            (\a0 a1 a2 a3 -> atomically $ putTMVar getResult (a0, a1, a2, a3))
        , \tip -> do
            atomically $ putTMVar notifyTip tip
            atomically $ takeTMVar getResult
        )
  where
    clientStIdle
        :: m (Tip block)
        -> (UTCTime -> NetworkSynchronization -> (EpochNo, SlotInEpoch) -> CardanoEra -> m ())
        -> m (LSQ.ClientStIdle block (Point block) (Ledger.Query block) m ())
    clientStIdle getTip notifyResult =
        pure $ LSQ.SendMsgAcquire Nothing $ LSQ.ClientStAcquiring
            { LSQ.recvMsgAcquired = do
                clientStAcquired getTip notifyResult
            , LSQ.recvMsgFailure = -- Impossible in practice
                const (clientStIdle getTip notifyResult)
            }

    clientStAcquired
        :: m (Tip block)
        -> (UTCTime -> NetworkSynchronization -> (EpochNo, SlotInEpoch) -> CardanoEra -> m ())
        -> m (LSQ.ClientStAcquired block (Point block) (Ledger.Query block) m ())
    clientStAcquired getTip notifyResult = do
        tip <- getTip
        pure $ LSQ.SendMsgReAcquire Nothing $ LSQ.ClientStAcquiring
            { LSQ.recvMsgAcquired = do
                let continuation = clientStAcquired getTip notifyResult
                pure (clientStQuerySlotTime notifyResult tip continuation)

            , LSQ.recvMsgFailure = -- Impossible in practice
                const (clientStIdle (pure tip) notifyResult)
            }

    clientStQuerySlotTime
        :: (UTCTime -> NetworkSynchronization -> (EpochNo, SlotInEpoch) -> CardanoEra -> m ())
        -> (Tip block)
        -> m (LSQ.ClientStAcquired block (Point block) (Ledger.Query block) m ())
        -> LSQ.ClientStAcquired block (Point block) (Ledger.Query block) m ()
    clientStQuerySlotTime notifyResult tip continue =
        let query = Ledger.BlockQuery $ LSQ.QueryHardFork LSQ.GetInterpreter in
        LSQ.SendMsgQuery query $ LSQ.ClientStQuerying
            { LSQ.recvMsgResult = \interpreter -> do
                let slot = case tip of
                        TipGenesis -> 0
                        Tip sl _ _ -> sl
                let result = (,)
                        <$> (interpreter `interpretQuery` slotToWallclock slot)
                        <*> (interpreter `interpretQuery` slotToEpoch' slot)
                case result of
                    -- NOTE: This request cannot fail in theory because the tip
                    -- is always known of the interpreter. If that every happens
                    -- because of some weird condition, retrying should do.
                    Left{} ->
                        pure (clientStQuerySlotTime notifyResult tip continue)
                    Right ((slotTime, _), (epochNo, SlotInEpoch -> slotInEpoch)) -> do
                        NetworkParameters{systemStart} <- asks (view typed)
                        now <- getCurrentTime
                        let networkSync = mkNetworkSynchronization systemStart now slotTime
                        pure $ clientStQueryCurrentEra
                            (notifyResult now networkSync (epochNo, slotInEpoch))
                            continue
            }

    clientStQueryCurrentEra
        :: (CardanoEra -> m ())
        -> m (LSQ.ClientStAcquired block (Point block) (Ledger.Query block) m ())
        -> LSQ.ClientStAcquired block (Point block) (Ledger.Query block) m ()
    clientStQueryCurrentEra notifyResult continue =
        let query = Ledger.BlockQuery $ LSQ.QueryHardFork LSQ.GetCurrentEra in
        LSQ.SendMsgQuery query $ LSQ.ClientStQuerying
            { LSQ.recvMsgResult = \eraIndex -> do
                notifyResult (eraIndexToCardanoEra eraIndex)
                continue
            }

--
-- Logging
--

data TraceHealth s where
    HealthTick
        :: { status :: s }
        -> TraceHealth s

    HealthFailedToConnect
        :: { socket :: FilePath, retryingIn :: DiffTime }
        -> TraceHealth s

    HealthShutdown
        :: { reason :: Text }
        -> TraceHealth s

    HealthUnknownException
        :: { exception :: Text }
        -> TraceHealth s
    deriving stock (Show, Generic)

instance ToJSON s => ToJSON (TraceHealth s) where
    toEncoding = genericToEncoding Json.defaultOptions

instance HasSeverityAnnotation (TraceHealth s) where
    getSeverityAnnotation = \case
        HealthTick{} -> Info
        HealthFailedToConnect{} -> Warning
        HealthShutdown{} -> Notice
        HealthUnknownException{} -> Error<|MERGE_RESOLUTION|>--- conflicted
+++ resolved
@@ -48,9 +48,9 @@
 import Ogmios.Control.MonadClock
     ( Debouncer (..)
     , MonadClock (..)
-    , _5s
     , foreverCalmly
     , idle
+    , _5s
     )
 import Ogmios.Control.MonadLog
     ( HasSeverityAnnotation (..)
@@ -66,16 +66,12 @@
     ( MonadOuroboros
     )
 import Ogmios.Control.MonadSTM
-<<<<<<< HEAD
-    ( MonadSTM (..), TVar, newEmptyTMVarIO, putTMVar, takeTMVar )
-=======
     ( MonadSTM (..)
     , TVar
-    , newEmptyTMVar
+    , newEmptyTMVarIO
     , putTMVar
     , takeTMVar
     )
->>>>>>> e5db86a0
 import Ogmios.Data.Health
     ( CardanoEra (..)
     , ConnectionStatus (..)
