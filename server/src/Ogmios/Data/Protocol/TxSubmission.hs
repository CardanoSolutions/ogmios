--  This Source Code Form is subject to the terms of the Mozilla Public
--  License, v. 2.0. If a copy of the MPL was not distributed with this
--  file, You can obtain one at http://mozilla.org/MPL/2.0/.

{-# LANGUAGE TypeApplications #-}
{-# LANGUAGE TypeOperators #-}
{-# LANGUAGE UndecidableInstances #-}

-- NOTE:
-- This module uses partial record field accessor to automatically derive
-- JSON instances from the generic data-type structure. The partial fields are
-- otherwise unused.
{-# OPTIONS_GHC -fno-warn-partial-fields #-}

-- NOTE:
-- Needed to derive 'ToJSON' and 'Show' instances for 'SubmitResult'.
{-# OPTIONS_GHC -fno-warn-orphans #-}

module Ogmios.Data.Protocol.TxSubmission
    ( -- * Codecs
      TxSubmissionCodecs (..)
    , mkTxSubmissionCodecs

      -- * Messages
    , TxSubmissionMessage (..)

      -- ** BackwardCompatibleSubmitTx
    , BackwardCompatibleSubmitTx (..)
    , _decodeBackwardCompatibleSubmitTx
    , BackwardCompatibleSubmitTxResponse
    , _encodeBackwardCompatibleSubmitTxResponse

      -- ** SubmitTx
    , SubmitTx (..)
    , _decodeSubmitTx
    , SubmitTxResponse (..)
    , _encodeSubmitTxResponse
    , mkSubmitTxResponse

      -- ** EvaluateTx
    , EvaluateTx (..)
    , _decodeEvaluateTx
    , EvaluateTxResponse (..)
    , EvaluateTxError (..)
    , evaluateExecutionUnits
    , incompatibleEra
    , _encodeEvaluateTxResponse

      -- ** Re-exports
    , AlonzoEra
    , EpochInfo
    , ExUnits
    , GenTxId
    , HasTxId
    , PParams
    , PastHorizonException
    , RdmrPtr
    , ScriptFailure
    , SerializedTx
    , SubmitTxError
    , SystemStart
    , Tx
    , TxIn
    , UTxO (..)
    ) where

import Ogmios.Data.Json.Prelude

import Ogmios.Data.Protocol
    ( MostRecentEra )

import Cardano.Ledger.Alonzo
    ( AlonzoEra )
import Cardano.Ledger.Alonzo.PParams
    ( PParams' (_costmdls) )
import Cardano.Ledger.Alonzo.Scripts
    ( ExUnits (..) )
import Cardano.Ledger.Alonzo.Tools
    ( BasicFailure (..), ScriptFailure, evaluateTransactionExecutionUnits )
import Cardano.Ledger.Alonzo.TxWitness
    ( RdmrPtr )
import Cardano.Ledger.Core
    ( PParams, Tx )
import Cardano.Ledger.Crypto
    ( StandardCrypto )
import Cardano.Ledger.Shelley.UTxO
    ( UTxO (..) )
import Cardano.Ledger.TxIn
    ( TxIn )
import Cardano.Network.Protocol.NodeToClient
    ( Crypto, GenTxId, SerializedTx, SubmitTxError )
import Cardano.Slotting.EpochInfo
    ( EpochInfo )
import Cardano.Slotting.Time
    ( SystemStart )
import Control.Monad.Trans.Except
    ( Except )
import Ouroboros.Consensus.HardFork.History
    ( PastHorizonException )
import Ouroboros.Consensus.Ledger.SupportsMempool
    ( HasTxId (..) )
import Ouroboros.Network.Protocol.LocalTxSubmission.Type
    ( SubmitResult (..) )

import qualified Codec.Json.Wsp as Wsp
import qualified Data.Aeson.Types as Json
import qualified Data.Map as Map

--
-- Codecs
--

data TxSubmissionCodecs block = TxSubmissionCodecs
    { decodeBackwardCompatibleSubmitTx
        :: ByteString
        -> Maybe (Wsp.Request (BackwardCompatibleSubmitTx block))
    , encodeBackwardCompatibleSubmitTxResponse
        :: Wsp.Response (BackwardCompatibleSubmitTxResponse block)
        -> Json
    , decodeSubmitTx
        :: ByteString
        -> Maybe (Wsp.Request (SubmitTx block))
    , encodeSubmitTxResponse
        :: Wsp.Response (SubmitTxResponse block)
        -> Json
    , decodeEvaluateTx
        :: ByteString
        -> Maybe (Wsp.Request (EvaluateTx block))
    , encodeEvaluateTxResponse
        :: Wsp.Response (EvaluateTxResponse block)
        -> Json
    }

mkTxSubmissionCodecs
    :: forall block.
        ( FromJSON (SerializedTx block)
        , FromJSON (UTxO (MostRecentEra block))
        )
    => (GenTxId block -> Json)
    -> (SubmitTxError block -> Json)
    -> (RdmrPtr -> Text)
    -> (ExUnits -> Json)
    -> (ScriptFailure (Crypto block) -> Json)
    -> (TxIn (Crypto block) -> Json)
    -> TxSubmissionCodecs block
mkTxSubmissionCodecs encodeTxId encodeSubmitTxError stringifyRdmrPtr encodeExUnits encodeScriptFailure encodeTxIn =
    TxSubmissionCodecs
        { decodeBackwardCompatibleSubmitTx =
            decodeWith _decodeBackwardCompatibleSubmitTx
        , encodeBackwardCompatibleSubmitTxResponse =
            _encodeBackwardCompatibleSubmitTxResponse (Proxy @block)
                encodeSubmitTxError
        , decodeSubmitTx =
            decodeWith _decodeSubmitTx
        , encodeSubmitTxResponse =
            _encodeSubmitTxResponse (Proxy @block)
                encodeTxId
                encodeSubmitTxError
        , decodeEvaluateTx =
            decodeWith _decodeEvaluateTx
        , encodeEvaluateTxResponse =
            _encodeEvaluateTxResponse (Proxy @block)
                stringifyRdmrPtr
                encodeExUnits
                encodeScriptFailure
                encodeTxIn
        }

--
-- Messages
--

data TxSubmissionMessage block
    = MsgBackwardCompatibleSubmitTx
        (BackwardCompatibleSubmitTx block)
        (Wsp.ToResponse (BackwardCompatibleSubmitTxResponse block))
        Wsp.ToFault
    | MsgSubmitTx
        (SubmitTx block)
        (Wsp.ToResponse (SubmitTxResponse block))
        Wsp.ToFault
    | MsgEvaluateTx
        (EvaluateTx block)
        (Wsp.ToResponse (EvaluateTxResponse block))
        Wsp.ToFault

--
-- BackwardCompatibleSubmitTx
--

data BackwardCompatibleSubmitTx block
    = BackwardCompatibleSubmitTx { bytes :: SerializedTx block }
    deriving (Generic)
deriving instance Show (SerializedTx block) => Show (BackwardCompatibleSubmitTx block)

_decodeBackwardCompatibleSubmitTx
    :: FromJSON (SerializedTx block)
    => Json.Value
    -> Json.Parser (Wsp.Request (BackwardCompatibleSubmitTx block))
_decodeBackwardCompatibleSubmitTx =
    Wsp.genericFromJSON backwardCompatibleOptions

type BackwardCompatibleSubmitTxResponse block =
    SubmitResult (SubmitTxError block)

_encodeBackwardCompatibleSubmitTxResponse
    :: forall block. ()
    => Proxy block
    -> (SubmitTxError block -> Json)
    -> Wsp.Response (BackwardCompatibleSubmitTxResponse block)
    -> Json
_encodeBackwardCompatibleSubmitTxResponse _proxy encodeSubmitTxError =
    Wsp.mkResponse backwardCompatibleOptions proxy $ \case
        SubmitSuccess ->
            encodeText "SubmitSuccess"
        (SubmitFail e) ->
            encodeObject [ ( "SubmitFail", encodeSubmitTxError e ) ]
  where
    proxy = Proxy @(Wsp.Request (BackwardCompatibleSubmitTx block))

backwardCompatibleOptions :: Wsp.Options
backwardCompatibleOptions =
    Wsp.defaultOptions
        { Wsp.constructorTagModifier =
            drop (length ("BackwardCompatible" :: String))
        }

--
-- SubmitTx
--

<<<<<<< HEAD
newtype SubmitTx block
    = SubmitTx { bytes :: SubmitTxPayload block }
=======
data SubmitTx block
    = SubmitTx { submit :: SerializedTx block }
>>>>>>> fdb02630
    deriving (Generic)
deriving instance Show (SerializedTx block) => Show (SubmitTx block)

_decodeSubmitTx
    :: FromJSON (SerializedTx block)
    => Json.Value
    -> Json.Parser (Wsp.Request (SubmitTx block))
_decodeSubmitTx =
    Wsp.genericFromJSON Wsp.defaultOptions

data SubmitTxResponse block
    = SubmitTxSuccess (GenTxId block)
    | SubmitTxFail (SubmitTxError block)
    deriving (Generic)
deriving instance
    ( Show (SubmitTxError block)
    , Show (GenTxId block)
    ) => Show (SubmitTxResponse block)

_encodeSubmitTxResponse
    :: forall block. ()
    => Proxy block
    -> (GenTxId block -> Json)
    -> (SubmitTxError block -> Json)
    -> Wsp.Response (SubmitTxResponse block)
    -> Json
_encodeSubmitTxResponse _proxy encodeTxId encodeSubmitTxError =
    Wsp.mkResponse Wsp.defaultOptions proxy $ \case
        SubmitTxSuccess i ->
            encodeObject
                [ ( "SubmitSuccess"
                  , encodeObject [ ( "txId", encodeTxId i) ]
                  )
                ]
        (SubmitTxFail e) ->
            encodeObject
                [ ( "SubmitFail"
                  , encodeSubmitTxError e
                  )
                ]
  where
    proxy = Proxy @(Wsp.Request (SubmitTx block))

-- | Translate an ouroboros-network's 'SubmitResult' into our own
-- 'SubmitTxResponse' which also carries a transaction id.
mkSubmitTxResponse
    :: HasTxId (SerializedTx block)
    => SerializedTx block
    -> SubmitResult (SubmitTxError block)
    -> SubmitTxResponse block
mkSubmitTxResponse tx = \case
    SubmitSuccess ->
        SubmitTxSuccess (txId tx)
    SubmitFail e ->
        SubmitTxFail e

--
-- EvaluateTx
--

data EvaluateTx block
    = EvaluateTx
        { evaluate :: SerializedTx block
        , additionalUtxoSet :: UTxO (MostRecentEra block)
        }
    deriving (Generic)
deriving instance
    ( Show (SerializedTx block)
    , Show (UTxO (MostRecentEra block))
    ) => Show (EvaluateTx block)

_decodeEvaluateTx
    :: forall block era.
        ( era ~ MostRecentEra block
        , FromJSON (SerializedTx block)
        , FromJSON (UTxO era)
        )
    => Json.Value
    -> Json.Parser (Wsp.Request (EvaluateTx block))
_decodeEvaluateTx =
    Wsp.genericFromJSON $ Wsp.defaultOptions
        { Wsp.onMissingField = \fieldName ->
            if fieldName == "additionalUtxoSet" then
                pure (Json.Array mempty)
            else
                Wsp.onMissingField Wsp.defaultOptions fieldName
        }

data EvaluateTxResponse block
    = EvaluationFailure (EvaluateTxError block)
    | EvaluationResult (Map RdmrPtr ExUnits)
    deriving (Show)

data EvaluateTxError block
    = EvaluateTxScriptFailures (Map RdmrPtr [ScriptFailure (Crypto block)])
    | EvaluateTxUnknownInputs (Set (TxIn (Crypto block)))
    | EvaluateTxIncompatibleEra Text
    | EvaluateTxUncomputableSlotArithmetic PastHorizonException
    | EvaluateTxAdditionalUtxoOverlap (Set (TxIn (Crypto block)))
    deriving (Show)

-- | Shorthand constructor for 'EvaluateTxResponse'
incompatibleEra :: Text -> EvaluateTxResponse block
incompatibleEra = EvaluationFailure . EvaluateTxIncompatibleEra

_encodeEvaluateTxResponse
    :: forall block. ()
    => Proxy block
    -> (RdmrPtr -> Text)
    -> (ExUnits -> Json)
    -> (ScriptFailure (Crypto block) -> Json)
    -> (TxIn (Crypto block) -> Json)
    -> Wsp.Response (EvaluateTxResponse block)
    -> Json
_encodeEvaluateTxResponse _proxy stringifyRdmrPtr encodeExUnits encodeScriptFailure encodeTxIn =
    Wsp.mkResponse Wsp.defaultOptions proxy $ \case
        EvaluationResult result -> encodeObject
            [ ( "EvaluationResult"
              , encodeMap stringifyRdmrPtr encodeExUnits result
              )
            ]
        EvaluationFailure (EvaluateTxScriptFailures failures) -> encodeObject
            [ ( "EvaluationFailure"
              , encodeObject
                [ ( "ScriptFailures"
                  , encodeMap stringifyRdmrPtr (encodeList encodeScriptFailure) failures
                  )
                ]
              )
            ]
        EvaluationFailure (EvaluateTxUnknownInputs inputs) -> encodeObject
            [ ( "EvaluationFailure"
              , encodeObject
                [ ( "UnknownInputs"
                  , encodeFoldable encodeTxIn inputs
                  )
                ]
              )
            ]
        EvaluationFailure (EvaluateTxIncompatibleEra era) -> encodeObject
            [ ( "EvaluationFailure"
              , encodeObject
                [ ( "IncompatibleEra"
                  , encodeText era
                  )
                ]
              )
            ]
        EvaluationFailure (EvaluateTxUncomputableSlotArithmetic pastHorizon) -> encodeObject
            [ ( "EvaluationFailure"
              , encodeObject
                [ ( "UncomputableSlotArithmetic"
                  , encodeText (show pastHorizon)
                  )
                ]
              )
            ]
        EvaluationFailure (EvaluateTxAdditionalUtxoOverlap inputs) -> encodeObject
            [ ( "EvaluationFailure"
              , encodeObject
                [ ( "AdditionalUtxoOverlap"
                  , encodeFoldable encodeTxIn inputs
                  )
                ]
              )
            ]
  where
    proxy = Proxy @(Wsp.Request (EvaluateTx block))

-- | Evaluate script executions units for the given transaction.
evaluateExecutionUnits
    :: forall block. (Crypto block ~ StandardCrypto)
    => PParams (AlonzoEra (Crypto block))
        -- ^ Protocol parameters
    -> SystemStart
        -- ^ Start of the blockchain, for converting slots to UTC times
    -> EpochInfo (Except PastHorizonException)
        -- ^ Information about epoch sizes, for converting slots to UTC times
    -> UTxO (AlonzoEra (Crypto block))
        -- ^ A UTXO needed to resolve inputs
    -> Tx (AlonzoEra (Crypto block))
        -- ^ The actual transaction
    -> EvaluateTxResponse block
evaluateExecutionUnits pparams systemStart epochInfo utxo tx = case evaluation of
    Left pastHorizonException ->
        EvaluationFailure (EvaluateTxUncomputableSlotArithmetic pastHorizonException)
    Right (Left (UnknownTxIns inputs)) ->
        EvaluationFailure (EvaluateTxUnknownInputs inputs)
    Right (Right reports) ->
        let (failures, successes) =
                Map.foldrWithKey aggregateReports (mempty, mempty)  reports
         in if null failures
            then EvaluationResult successes
            else EvaluationFailure $ EvaluateTxScriptFailures failures
  where
    aggregateReports
        :: RdmrPtr
        -> Either (ScriptFailure (Crypto block)) ExUnits
        -> (Map RdmrPtr [ScriptFailure (Crypto block)], Map RdmrPtr ExUnits)
        -> (Map RdmrPtr [ScriptFailure (Crypto block)], Map RdmrPtr ExUnits)
    aggregateReports ptr result (failures, successes) = case result of
        Left scriptFailure ->
            ( Map.unionWith (++) (Map.singleton ptr [scriptFailure]) failures
            , successes
            )
        Right exUnits ->
            ( failures
            , Map.singleton ptr exUnits <> successes
            )

    evaluation
        :: Either
              PastHorizonException
              (Either
                  (BasicFailure (Crypto block))
                  (Map RdmrPtr (Either (ScriptFailure (Crypto block)) ExUnits))
              )
    evaluation =
        runIdentity $
          runExceptT $
            evaluateTransactionExecutionUnits
              pparams
              tx
              utxo
              epochInfo
              systemStart
              (mapToArray (_costmdls pparams))<|MERGE_RESOLUTION|>--- conflicted
+++ resolved
@@ -229,13 +229,8 @@
 -- SubmitTx
 --
 
-<<<<<<< HEAD
-newtype SubmitTx block
-    = SubmitTx { bytes :: SubmitTxPayload block }
-=======
 data SubmitTx block
     = SubmitTx { submit :: SerializedTx block }
->>>>>>> fdb02630
     deriving (Generic)
 deriving instance Show (SerializedTx block) => Show (SubmitTx block)
 
