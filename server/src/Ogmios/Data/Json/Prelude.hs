--- conflicted
+++ resolved
@@ -297,10 +297,6 @@
 {-# INLINABLE encodeNatural #-}
 
 encodeNominalDiffTime :: NominalDiffTime -> Json
-<<<<<<< HEAD
-encodeNominalDiffTime =
-    Json.double . fromRational . toRational
-=======
 encodeNominalDiffTime t =
     -- TODO / NOTE: Backward-compatibility prior to v5.5.4. Should encode only
     -- as Double in v6+
@@ -308,7 +304,6 @@
   where
     r = toRational t
     i = round t
->>>>>>> e2a6ff63
 {-# INLINABLE encodeNominalDiffTime #-}
 
 encodeNonNegativeInterval :: NonNegativeInterval -> Json
