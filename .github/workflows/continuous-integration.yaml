--- conflicted
+++ resolved
@@ -389,15 +389,9 @@
       matrix:
         os: [ linux ]
         target: [ ogmios, cardano-node-ogmios ]
-<<<<<<< HEAD
         network: [ mainnet, preprod, preview, sanchonet ]
-        cardano-node: [ 8.5.0-pre ]
-        cardano-node-latest: [ 8.5.0-pre ]
-=======
-        network: [ mainnet, preprod, preview ]
         cardano-node: [ 8.1.2, 8.6.0-pre ]
         cardano-node-latest: [ 8.6.0-pre ]
->>>>>>> 775027e8
         arch: [ x86_64 ]
 
     runs-on: ${{ matrix.os == 'linux' && 'ubuntu-latest' }}
