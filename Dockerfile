--- conflicted
+++ resolved
@@ -2,11 +2,7 @@
 #  License, v. 2.0. If a copy of the MPL was not distributed with this
 #  file, You can obtain one at http://mozilla.org/MPL/2.0/.
 
-<<<<<<< HEAD
-ARG CARDANO_NODE_IMAGE=ghcr.io/input-output-hk/cardano-node:8.6.0-pre
-=======
 ARG CARDANO_NODE_IMAGE=ghcr.io/intersectmbo/cardano-node:8.7.2
->>>>>>> 3851f1a1
 
 #                                                                              #
 # --------------------------- BUILD (ogmios) --------------------------------- #
